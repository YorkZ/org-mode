--- conflicted
+++ resolved
@@ -160,8 +160,8 @@
 	 (result-params (third processed-params))
 	 (result-type (fourth processed-params))
          (cmd (intern (concat "org-babel-execute:" lang)))
-	 result)
-    ;; (message (format "params=%S" params)) ;; debugging
+         result)
+    ;; (message "params=%S" params) ;; debugging statement
     (unless (member lang org-babel-interpreters)
       (error "Language is not in `org-babel-interpreters': %s" lang))
     (when arg (setq result-params (cons "silent" result-params)))
@@ -259,7 +259,6 @@
     (widen)))
 
 (defun org-babel-get-src-block-name ()
-<<<<<<< HEAD
   "Return the name of the current source block if one exists.
 
 This function is analogous to org-babel-lob-get-info. For both
@@ -277,17 +276,6 @@
 		(forward-line -1)
 		(looking-at "#\\+srcname:[ \f\t\n\r\v]*\\([^ \f\t\n\r\v]+\\)\(\\(.*\\)\)"))
 	      (org-babel-clean-text-properties (match-string 1)))))))
-=======
-  "Return the name of the current source block if one exists"
-  (let ((case-fold-search t)
-	(head (org-babel-where-is-src-block-head)))
-    (save-excursion
-      (when head
-	(goto-char head)
-	(if (save-excursion (forward-line -1)
-			    (looking-at "#\\+srcname:[ \f\t\n\r\v]*\\([^ \f\t\n\r\v]+\\)"))
-	    (org-babel-clean-text-properties (match-string 1)))))))
->>>>>>> 1fa18830
 
 (defun org-babel-get-src-block-info ()
   "Return the information of the current source block as a list
@@ -423,17 +411,11 @@
 line.  If no result exists for this block then create a
 #+RESNAME: line following the source block."
   (save-excursion
-<<<<<<< HEAD
     (let* ((on-lob-line (progn (beginning-of-line 1)
 			       (looking-at org-babel-lob-one-liner-regexp)))
 	   (name (if on-lob-line (org-babel-lob-get-info) (org-babel-get-src-block-name)))
-	   end head)
-      (unless on-lob-line (goto-char (org-babel-where-is-src-block-head)))
-=======
-    (let ((name (org-babel-get-src-block-name)) 
-	  (head (org-babel-where-is-src-block-head)) end)
+	   (head (unless on-lob-line (org-babel-where-is-src-block-head))) end)
       (when head (goto-char head))
->>>>>>> 1fa18830
       (or (and name (message name) (org-babel-find-named-result name))
           (and (or on-lob-line (re-search-forward "#\\+end_src" nil t))
                (progn (move-end-of-line 1)
