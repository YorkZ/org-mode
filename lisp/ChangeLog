<<<<<<< HEAD
2010-02-25  Carsten Dominik  <carsten.dominik@gmail.com>

	* org-html.el (org-export-html-style-default): Add a default style
	for textareas.

	* org-exp.el (org-export-format-source-code-or-example): Fix
	textarea tag.
=======
2010-02-24  Bastien Guerry  <bzg@altern.org>

	* org-clock.el (org-clock-current-task): New variable to store
	last clocked in task.
	(org-clock-set-current, org-clock-delete-current): New functions.
>>>>>>> eb521ae9

2010-02-24  Carsten Dominik  <carsten.dominik@gmail.com>

	* org-remember.el (org-remember-apply-template): Extend comment.
	(org-remember-handler): Implement clock sibling filing.

2010-02-23  Carsten Dominik  <carsten.dominik@gmail.com>

	* org-publish.el (org-publish-all, org-publish-current-file)
	(org-publish-current-project): When called with prefix argument
	FORCE, also rebuild the validation file list.

	* org-latex.el (org-export-latex-preprocess): Protect footnotes in
	section headings.

2010-02-21  Carsten Dominik  <carsten.dominik@gmail.com>

	* org-html.el (org-export-as-html-and-open): Kill product buffer
	if the user wants that.

	* org-latex.el (org-export-as-pdf-and-open): Kill product buffer
	if the user wants that.

	* org-exp.el (org-export-kill-product-buffer-when-displayed): New
	option.

	* org-agenda.el (org-batch-agenda-csv): Use the time property
	instead of the `time-of-day' property.

2010-02-20  Carsten Dominik  <carsten.dominik@gmail.com>

	* org-timer.el (org-timer-start-hook, org-timer-stop-hook)
	(org-timer-pause-hook, org-timer-set-hook)
	(org-timer-cancel-hook): New hooks.
	(org-timer-start): Run `org-timer-start-hook'.
	(org-timer-pause-or-continue): Run `org-timer-pause-hook'.
	(org-timer-stop): Run `org-timer-stop-hook'.
	(org-timer-cancel-timers): Run `org-timer-cancel-hook'.

2010-02-19  Carsten Dominik  <carsten.dominik@gmail.com>

	* org.el (org-reveal): Double prefix arg shows the subtree of the
	parent.

2010-02-17  Carsten Dominik  <carsten.dominik@gmail.com>

	* org-agenda.el (org-search-view): Fix bug with searching full
	words in headlines in search view.
	(org-agenda-skip-deadline-prewarning-if-scheduled): New option.
	(org-agenda-get-deadlines): Suppress pre-warning if the entry is
	scheduled (if the user configures it so.

2010-02-16  Carsten Dominik  <carsten.dominik@gmail.com>

	* org.el (org-hide-archived-subtrees): Don't jump to end of
	subtree if the match was not in a headline.
	(org-inside-latex-macro-p): Allow more complex arguments.
	(org-emphasize): Protect against use at end of buffer.

2010-02-15  Carsten Dominik  <carsten.dominik@gmail.com>

	* org-agenda.el (org-agenda-align-tags): Avoid side effects on
	text properties.

2010-02-14  Carsten Dominik  <carsten.dominik@gmail.com>

	* org-agenda.el (org-agenda-todo-ignore-scheduled): More allowed
	values.
	(org-agenda-todo-ignore-scheduled)
	(org-agenda-todo-ignore-deadlines): More control with different
	allowed values.
	(org-agenda-check-for-timestamp-as-reason-to-ignore-todo-item):
	Honor the new option settings.

2010-02-12  Carsten Dominik  <carsten.dominik@gmail.com>

	* org.el (org-get-location): Make sure the selection buffer is
	shown in the current frame.

	* org-ascii.el (org-export-ascii-table-widen-columns): New
	option.
	(org-export-ascii-preprocess): Realign tables to remove narrowing
	if `org-export-ascii-table-widen-columns' is set.

	* org-table.el (org-table-do-narrow): New variable.
	(org-table-align): Narrow only if `org-table-do-narrow' is t.

	* org.el (org-deadline, org-schedule): Allow updating if the
	relevant time stamp does not have a repeater, i.e. do not require
	that no time stamp has a repeater.

	* org-agenda.el (org-agenda-align-tags): Don't add a face to the
	new white space before the tags.

	* org-latex.el (org-export-as-latex): Do nit require the buffer to
	be visiting a file when only exporting to a buffer or string.
	(org-export-latex-fix-inputenc): Only save the buffer is there is
	a file name attached to it.

2010-02-09  Dan Davison  <davison@stats.ox.ac.uk>

	* org-src.el (org-edit-src-exit): Widen before exiting edit buffers

2010-02-08  Carsten Dominik  <carsten.dominik@gmail.com>

	* org.el (org-fontify-meta-lines-and-blocks): Honor
	`org-fontify-quote-and-verse-blocks'.

	* org-faces.el (org-fontify-quote-and-verse-blocks): New option.

2010-02-03  Carsten Dominik  <carsten.dominik@gmail.com>

	* org.el (org-open-at-point): Also check for text property
	org-linked-text before offering collected links.

2010-02-03  Stephen Eglen  <stephen@gnu.org>

	* org-agenda.el (org-agenda-add-entry-to-org-agenda-diary-file):
	Optionally extract time specification from text and add to the
	timestamp.

2010-02-03  Carsten Dominik  <carsten.dominik@gmail.com>

	* org-exp.el (org-html-entities): Fix typo.

	* org-latex.el (org-export-latex-make-header): Use \providecommand
	to make sure the \alert macro is defined.

	* org.el (org-format-latex-signal-error)
	(org-create-formula-image): Use `org-format-latex-signal-error'.

2010-02-02  Stephen Eglen  <stephen@gnu.org>

	* org.el (org-store-link): For dired buffers, use
	default-directory as link name if dired-get-filename returns
	nil.

2010-02-02  Carsten Dominik  <carsten.dominik@gmail.com>

	* org-exp.el (org-export-concatenate-multiline-links): The for
	protectedness at beginning of match.

	* org-latex.el (org-export-latex-fix-inputenc): Never leave the
	AUTO as a coding system, instead default to utf8.

2010-02-01  Carsten Dominik  <carsten.dominik@gmail.com>

	* org.el (org-block-todo-from-children-or-siblings-or-parent)
	(org-block-todo-from-checkboxes): Respect the local variable
	value when deciding if blocking should be active.

	* org-latex.el (org-export-latex-make-header): Define the align
	macro if it is not yet defined.

	* org-agenda.el (org-agenda-insert-diary-make-new-entry): Call
	`org-insert-heading' with the INVISIBLE-OK argument.

	* org-mac-message.el (org-mac-message-insert-flagged): Call
	`org-insert-heading' with the INVISIBLE-OK argument.

	* org.el (org-insert-heading):  New argument INVISIBLE-OK.

	* org-agenda.el (org-agenda-view-mode-dispatch): Improve the
	prompt message.

	* org-html.el (org-html-level-start): Use the
	`html-container-class' text property to set an additional class
	for an outline container.

	* org-exp.el (org-export-remember-html-container-classes): New
	function.
	(org-export-preprocess-string): Call
	`org-export-remember-html-container-classes'.

	* org.el (org-cycle): Mention level cycling in the docstring.
	(org-default-properties): Add new property HTML_CONTAINER_CLASS.

	* org-remember.el (org-remember-apply-template): Do file insertion
	first.

2010-01-31  Carsten Dominik  <carsten.dominik@gmail.com>

	* org-habit.el (org-habit-insert-consistency-graphs): Fix a
	problem with mis-aligned graphs when showing habits.

2010-01-28  Mikael Fornius  <mfo@abc.se>

	* org.el (org-assign-fast-keys): Prefer keys used in keyword name
	when assigning. Begin using numerical characters when all in name
	is used up. This is to spare alphanumeric characters for better
	match with other keywords.

2010-01-28  Carsten Dominik  <carsten.dominik@gmail.com>

	* org-exp.el (org-export-preprocess-hook): Improve documentation.

	* org-latex.el (org-export-latex-preprocess): More consistent
	conversion and protection of the words LaTeX and TeX.
	(org-export-latex-fontify-headline, org-export-latex-preprocess):
	Allow angle brackets in commands, for beamer.

2010-01-26  Carsten Dominik  <carsten.dominik@gmail.com>

	* org-clock.el (org-clock-in): Improve the look of the clock line
	by formatting links.

2010-01-24  Carsten Dominik  <carsten.dominik@gmail.com>

	* org-latex.el (org-export-latex-classes): Use AUTO as the place
	holder string for the coding system.  And improve the
	documentation.
	(org-export-latex-fix-inputenc): Only modify the coding system if
	it is given by the placeholder AUTO.

2010-01-23  Carsten Dominik  <carsten.dominik@gmail.com>

	* org-clock.el (org-task-overrun-text): New option.
	(org-task-overrun, org-clock-update-period): New variables.
	(org-clock-get-clock-string, org-clock-update-mode-line): Mark
	overrun clock.
	(org-clock-notify-once-if-expired): Check if clock is overrun.

	* org-faces.el: New face `org-mode-line-clock-overrun'.

2010-01-18  Jan Böcker  <jan.boecker@jboecker.de>

	* org.el (org-narrow-to-subtree): Position the end of the narrowed
	region before the line with the next heading, to prevent the user
	from prepending text to the next headline.

2010-01-20  Stephen Eglen  <stephen@gnu.org>

	* org-agenda.el (org-get-time-of-day): Use
	org-agenda-time-leading-zero to allow leading zero (rather than
	space) for times.

2010-01-20  Carsten Dominik  <carsten.dominik@gmail.com>

	* org-agenda.el (org-agenda-diary-entry-in-org-file): Make sure
	org-datetree.el is loaded.

	* org-datetree.el: autoload `org-datetree-find-day-create'

	* org-latex.el (org-export-latex-hyperref-format): New option.
	(org-export-latex-links): Use `org-export-latex-hyperref-format'.

2010-01-18  Carsten Dominik  <carsten.dominik@gmail.com>

	* org-ctags.el (org-ctags-enable): Change order of functions.
	(org-ctags-create-tags): Add wildcard to file name expansion.

2010-01-17  Carsten Dominik  <carsten.dominik@gmail.com>

	* org.el (org-entry-properties): Fix some important bugs.

2010-01-16  Carsten Dominik  <carsten.dominik@gmail.com>

	* org.el (org-link-unescape, org-link-escape): Only use hexlify if
	the table is not explicitly given.

2010-01-15  Carsten Dominik  <carsten.dominik@gmail.com>

	* org-clock.el (org-clock-out-when-done): Allow a list of keywords
	as value.
	(org-clock-out-if-current): Work with the new list value of
	`org-clock-out-when-done'.
	(org-clock-out, org-clock-out-if-current): Avoid circular logic
	between clocking out and state changes.

	* org-ctags.el (org-ctags-path-to-ctags): Better system-type test.

	* org-latex.el (org-export-latex-treat-backslash-char): Do not by
	accident protect a character that is before a backslash.

2010-01-14  Carsten Dominik  <carsten.dominik@gmail.com>

	* org-agenda.el (org-diary-class): Use
	`org-order-calendar-date-args'.

	* org.el (org-order-calendar-date-args): New function.

	* org-exp.el (org-export-target-internal-links): Check for
	protectedness after the first bracket.

	* org.el (org-entry-properties): Don't match wrong-case TODO
	keywords.

	* org-agenda.el (org-agenda-schedule, org-agenda-deadline):
	Document that ARG is passed through to remove the date.
	(org-agenda-bulk-action): Accept prefix arg and pass it on.  Do
	not read a date when the user has given a `C-u' prefix.

2010-01-11  Carsten Dominik  <carsten.dominik@gmail.com>

	* org-agenda.el (org-agenda-fix-displayed-tags): Fix bug when all
	tags are hidden.

2010-01-10  Carsten Dominik  <carsten.dominik@gmail.com>

	* org-latex.el (org-export-latex-fix-inputenc): New function.
	(org-export-latex-inputenc-alist): New option.

	* org-exp.el (org-export): New key SPC to publish enclosing
	subtree.

2010-01-09  Carsten Dominik  <carsten.dominik@gmail.com>

	* org-indent.el (org-indent-add-properties): Catch case when there
	is no headline in the buffer.

2010-01-08  Carsten Dominik  <carsten.dominik@gmail.com>

	* org-exp.el (org-html-entities): Add checkmark symbol.

	* org-ascii.el (org-export-ascii-preprocess): Protect targets in
	verbatim code for ASCII export.

	* org.el (org-update-statistics-cookies): Also see checkboxes in
	ordered lists.

2010-01-07  Carsten Dominik  <carsten.dominik@gmail.com>

	* org-agenda.el (org-agenda-view-mode-dispatch): Define the `L'
	key.

	* org-beamer.el (org-beamer-amend-header): Change the location
	where `org-beamer-header-extra' is inserted.

	* org.el (org-compute-latex-and-specials-regexp): Don't do BIND
	just for computing this regexp.

2010-01-06  Carsten Dominik  <carsten.dominik@gmail.com>

	* org-beamer.el (org-beamer-frame-default-options): New option.
	(org-beamer-sectioning): Use default options if the user does not
	have defined any.
	(org-beamer-fix-toc): Put a frame around the table of contents.

	* org-exp.el (org-export-remove-comment-blocks-and-subtrees): Make
	sure case-folding works well when processing comment stuff.

	* org-latex.el (org-export-latex-after-save-hook): New hook.
	(org-export-as-latex): Run the new hook.

2010-01-05  Carsten Dominik  <carsten.dominik@gmail.com>

	* org-beamer.el (org-beamer-environments-default): Add the note
	environments.
	(org-beamer-after-initial-vars): Allow several BEAMER_HEADER_EXTRA
	lines and collect and combine the content.
	(org-beamer-after-initial-vars): Check for note tags and make sure
	they will be seen like a property.

	* org.el (org-offer-links-in-entry): Fix bug when there is a
	single link.

	* org-exp.el (org-export): Make sure the mark is activated, also
	when `transient-mark-mode' is off.

	* org-agenda.el (org-agenda-search-view-always-boolean): New option.
	(org-agenda-search-view-search-words-only): Obsolete variable, is
	now an alias for `org-agenda-search-view-always-boolean'.
	(org-agenda-search-view-force-full-words): New option.
	(org-search-view): Improve docstring, and implement a better logic
	for Boolean and phrase searches.
	(org-agenda-last-search-view-search-was-boolean): New variable.
	(org-agenda-manipulate-query): Consider the type of the last
	search when modifying the search string.

2010-01-04  Carsten Dominik  <carsten.dominik@gmail.com>

	* org-latex.el (org-export-as-latex): Do the first letbind in the
	right moment.

	* org-agenda.el (org-get-entries-from-diary): Add the new face to
	these entries.

	* org-faces.el (org-agenda-diary): New face.

	* org.el (org-make-link-regexps): Allow regexp-special characters
	in link types.
	(org-open-file): When in-emacs is `system', also force system
	opening, like when the value was `(16)'.
	(org-update-statistics-cookies): Handle entries without children.

	* org-exp.el
	(org-export-preprocess-before-normalizing-links-hook): New hook.
	(org-export-preprocess-string): Run the new hook.

	* org.el (org-offer-links-in-entry): Make RET open all links.

	* org-html.el (org-export-as-html): Remove any left-over display
	properties in the html file.

	* org-wl.el (org-wl-store-link): Work-around for format bug with
	text properties.

	* org-habit.el (org-habit-insert-consistency-graphs): Turn off
	invisibility while adding the graphs.

2010-01-03  Carsten Dominik  <carsten.dominik@gmail.com>

	* org-remember.el (org-select-remember-template): Use C letter to
	customize remember templates.

	* org-agenda.el (org-agenda-bulk-mark, org-agenda-bulk-unmark):
	Move cursor to next visible line.

2010-01-02  Carsten Dominik  <carsten.dominik@gmail.com>

	* org-beamer.el (org-beamer-sectioning): Leave columns environment
	by specifying 0 or 1 for column width.
	(org-beamer-column-widths): Make 0 stand for 0.0.

2010-01-01  Carsten Dominik  <carsten.dominik@gmail.com>

	* org-exp.el (org-export-mark-radio-links): Don't match inside
	<<target>>.

	* org.el (org-format-latex-header-extra): New variable.
	(org-format-latex): Set org-format-latex-header-extra from
	in-buffer stuff.
	(org-format-latex): Add org-format-latex-header-extra to the
	variables on which image creation depends.
	(org-create-formula-image): Add the header stuff from in-buffer
	settings.
	(org-read-date-analyze): Base the analysis for future preference
	on NOW, not on the default date.

	* org-inlinetask.el (org-inlinetask-export-handler): Add CSS class
	for TODO keyword in inline tasks.

	* org.el (org-log-note-headings): New headings for removing
	deadline or scheduling date.
	(org-deadline, org-schedule): Arrange for logging when removing a
	date.
	(org-add-log-note): Handle deadline and scheduling removal.

2009-12-31  Carsten Dominik  <carsten.dominik@gmail.com>

	* org-exp.el (org-export-visible): Add LaTeX/pdf export.

2009-12-28  Carsten Dominik  <carsten.dominik@gmail.com>

	* org-agenda.el (org-diary-class): New function.

2009-12-24  Carsten Dominik  <carsten.dominik@gmail.com>

	* org-latex.el (org-export-latex-preprocess): Do process the text
	of a radio target.

2009-12-20  Carsten Dominik  <carsten.dominik@gmail.com>

	* org.el (org-entry-properties): Add TIMESTAMP properties back
	in.

2009-12-18  Carsten Dominik  <carsten.dominik@gmail.com>

	* org.el (org-all-time-keywords): New variable.
	(org-set-regexps-and-options): Set `org-all-time-keywords'.
	(org-entry-blocked-p): New function.
	(org-special-properties): Add BLOCKED as a new special property.
	(org-entry-properties): New optional argument SPECIFIC, only parse
	for this property when it is specified.
	(org-entry-get): Pass a SPECIFIC argument to
	`org-entry-properties'.

	* org-latex.el (org-export-as-latex): Preprocess TEXT as well.

2009-12-17  Carsten Dominik  <carsten.dominik@gmail.com>

	* org-latex.el (org-export-latex-tables): No forced line end if
	there is no caption.

2009-12-16  Carsten Dominik  <carsten.dominik@gmail.com>

	* org-exp.el (org-html-entities): Add Euro symbols from Marvosym
	package.

	* org-latex.el (org-export-latex-tables): Only add a caption when
	macro in in longtable environments if one has been defined.

	* org-html.el (org-export-as-html): Only take title from buffer if
	not exporting body-only.

	* org-latex.el (org-export-latex-preprocess): Better version of
	the regular expression for protecting LaTeX macros.
	(org-export-latex-preprocess): Start searching for macros to
	protect from beginning of buffer.

	* org-exp.el (org-export-target-internal-links): Check for
	protectedness earlier in the string.

	* org-agenda.el (org-agenda-highlight-todo): Match TODO keywords
	case sensitively.

	* org-id.el (org-id-store-link): Match TODO keywords case
	sensitively.

	* org.el (org-heading-components, org-get-outline-path)
	(org-display-outline-path): Match TODO keywords case sensitively.

	* org-latex.el (org-export-as-latex): Ignore read-only
	properties.

	* org-exp.el (org-export-preprocess-string): Remove any
	`read-only' properties.

	* org-agenda.el (org-agenda-inactive-leader): New option.
	(org-agenda-get-timestamps): Use `org-agenda-inactive-leader'.
	(org-tags-view): Prompt for matcher if MATCH is an empty string.
	(org-todo-list): Prompt for matcher if ARG is an empty string.

2009-12-15  Carsten Dominik  <carsten.dominik@gmail.com>

	* org.el (org-open-link-functions): New hook.
	(org-open-at-point): Run `org-open-link-functions'.

2009-12-14  Carsten Dominik  <carsten.dominik@gmail.com>

	* org-agenda.el (org-agenda-date-prompt): Allow inactive time
	stamps as well.

	* org.el (org-inhibit-startup-visibility-stuff): New variable.
	(org-mode): Don't do startup visibility if inhibited.
	(org-outline-overlay-data, org-set-outline-overlay-data): New
	functions.
	(org-save-outline-visibility): New macro.
	(org-log-note-headings): Document that one should not change the
	`state' note format.

2009-12-13  Carsten Dominik  <carsten.dominik@gmail.com>

	* org.el (org-make-link-regexps): Capture link path into a group.

2009-12-12  Carsten Dominik  <carsten.dominik@gmail.com>

	* org-beamer.el (org-beamer-after-initial-vars): Do not overwrite
	the options plist.

2009-12-11  Carsten Dominik  <carsten.dominik@gmail.com>

	* org.el (org-startup-with-beamer-mode): New option.
	(org-property-changed-functions)
	(org-property-allowed-value-functions): New hooks.
	(org-entry-put, org-property-get-allowed-values): Run the new
	hooks.
	(org-property-next-allowed-value): Run the new hooks.

	* org-exp.el (org-export-select-backend-specific-text): Add the
	special beamer tags.

	* org-beamer.el
	(org-export-preprocess-before-selecting-backend-code-hook): New
	file.

	* org-latex.el (org-export-latex-after-initial-vars-hook): New hook.
	(org-export-as-latex): Run
	`org-export-latex-after-initial-vars-hook'.
	(org-export-latex-format-toc-function)
	(org-export-latex-make-header): Call
	`org-export-latex-format-toc-function'.

	* org.el (org-fill-template): Make template searches case sensitive.

	* org-exp.el (org-export): Use "1" as a sign to export only the
	subtree.

	* org-colview-xemacs.el (org-columns-edit-value): Use
	org-unrestricted property.

	* org-colview.el (org-columns-edit-value):  Use
	org-unrestricted property.

	* org.el (org-compute-property-at-point): Set org-unrestricted
	text property if the list contains ":ETC".
	(org-insert-property-drawer):  Use
	org-unrestricted property.

	* org-exp.el
	(org-export-preprocess-before-selecting-backend-code-hook): New hook.
	(org-export-preprocess-string): Run
	`org-export-preprocess-before-selecting-backend-code-hook'.

	* org-xoxo.el (org-export-as-xoxo): Run `org-export-first-hook'.

	* org-latex.el (org-export-region-as-latex): Run
	`org-export-first-hook'.

	* org-html.el (org-export-as-html): Run `org-export-first-hook'.

	* org-docbook.el (org-export-as-docbook): Run
	`org-export-first-hook'.

	* org-ascii.el (org-export-as-ascii): Run `org-export-first-hook'.

	* org-exp.el (org-export-first-hook): New hook.

2009-12-10  Carsten Dominik  <carsten.dominik@gmail.com>

	* org-list.el (org-previous-item): Exit at the beginning of the
	buffer.

	* org-id.el (org-id-locations-save): Only write the id locations
	if any are defined.

	* org-archive.el (org-archive-all-done): Make this work in a file
	with org-odd-levels-only set.

	* org.el (org-get-refile-targets): Catch the case when a buffer
	has no file.

	* org-latex.el (org-export-as-latex): Cleanup forced line ends
	where they are not needed.
	(org-export-latex-subcontent): Remove unnecessary newlines.

2009-12-09  Carsten Dominik  <carsten.dominik@gmail.com>

	* org-latex.el (org-export-latex-make-header): Remove \obeylines.
	(org-export-latex-fontify): Fix regexp bug that takes special
	care of protecting the right boundary characters in emphasis
	matches.
	(org-export-latex-preprocess): Allow multiple arguments to latex
	macros.

	* org.el (org-make-link-regexps): Use John Gruber's regexp for
	urls.

	* org-macs.el (org-re): Interpret :punct: in regexps.

	* org-exp.el (org-export-replace-src-segments-and-examples): Also
	take the final newline after the END line.

	* org.el (org-clean-visibility-after-subtree-move): Only fix
	entries that are not entirely invisible already.
	(org-insert-link): Respect org-link-file-path-type for
	"docview:" links in addition to "file:" links.

2009-12-03  Carsten Dominik  <carsten.dominik@gmail.com>

	* org-exp.el (org-export-format-source-code-or-example): Avoid
	additional extra white lines in LaTeX.

	* org-list.el (org-list-parse-list): Leave empty lines after the
	list, don't consider them as part of the list.

	* org-mobile.el (org-mobile-sumo-agenda-command): Allow tagstodo
	searches.

	* org-clock.el (org-clock-select-task): Convert integer to
	character for XEmacs.

2009-12-02  Carsten Dominik  <carsten.dominik@gmail.com>

	* org-clock.el (org-clock-resolve): Make reading a char XEmacs
	compatible.

2009-11-30  Tassilo Horn  <tassilo@member.fsf.org>

	* org.el (org-complete-tags-always-offer-all-agenda-tags): New
	variable.
	(org-set-tags): Use it.

2009-11-30  Carsten Dominik  <carsten.dominik@gmail.com>

	* org-list.el (org-empty-line-terminates-plain-lists): Update
	docstring.

	* org.el (org-format-latex): Fix link creation for processed latex
	snippets.

2009-11-29  Carsten Dominik  <carsten.dominik@gmail.com>

	* org-footnote.el (org-footnote-normalize): Protect replacement
	text.

	* org.el (org-inside-latex-macro-p): Save match data.

2009-11-28  Jan Böcker  <jan.boecker@jboecker.de>

	* org-docview.el: New file.

2009-11-27  Carsten Dominik  <carsten.dominik@gmail.com>

	* org-latex.el (org-export-latex-class-options): New variable.
	(org-export-latex-set-initial-vars): Use the class options.

	* org.el (org-forward-same-level): Stop at headings that start
	with an invisible character.
	(org-additional-option-like-keywords): Add LaTeX_CLASS_OPTIONS.

2009-11-26  Carsten Dominik  <carsten.dominik@gmail.com>

	* org-footnote.el (org-footnote-normalize): Don't take optional
	arguments in LaTeX macros as footnotes.

	* org.el (org-inside-latex-macro-p): New function.

	* org-latex.el (org-latex-to-pdf-process): Change customization
	group to `org-export-pdf'.

	* org-agenda.el (org-agenda-get-blocks): Look at time string also
	on days after the first one.

	* org.el (org-insert-heading): Also check for item before assuming
	before-first-heading condition.

	* org-latex.el (org-latex-to-pdf-process): Fix typo in group tag.
	(org-export-pdf-logfiles): New option.
	(org-export-as-pdf): Use `org-export-pdf-logfiles'.
	(org-export-pdf-logfiles): Fix customization type.

	* org.el (org-insert-link): Improve error message when there is no
	default link to select with RET.

	* org-agenda.el (org-agenda-filter-by-tag): Use char argument from
	parameter list.

2009-11-25  Carsten Dominik  <carsten.dominik@gmail.com>

	* org-latex.el (org-export-latex-parse-global)
	(org-export-latex-parse-content)
	(org-export-latex-parse-subcontent): Use
	`org-re-search-forward-unprotected'.
	(org-export-as-pdf): Remove log files produced by XeTeX.

	* org-macs.el (org-re-search-forward-unprotected): New function.

2009-11-25  James TD Smith  <ahktenzero@mohorovi.cc>

	* org-colview.el (org-agenda-colview-summarize): Sort out some
	confusion between properties and titles, which resulted in
	agenda summaries not working if a title was set for a column.

2009-11-24  Carsten Dominik  <carsten.dominik@gmail.com>

	* org-mobile.el (org-mobile-agendas): New option.
	(org-mobile-sumo-agenda-command): Select the right agendas.

	* org-latex.el (org-export-latex-format-image): Preserve the
	original-indentation property.

2009-11-23  Carsten Dominik  <carsten.dominik@gmail.com>

	* org-clock.el (org-clock-insert-selection-line): Catch error when
	an old tasks no longer exists.

	* org-latex.el (org-export-as-pdf): Remove also the .idx file.
	(org-export-as-pdf): Don't remove the old PDF file before making
	the new one.

	* org-mouse.el (org-mouse-end-headline, org-mouse-insert-item)
	(org-mouse-context-menu): Use `org-looking-back'.

	* org.el (org-cycle-level): Use `org-looking-back'.

	* org-list.el (org-cycle-item-indentation): Use
	`org-looking-back'.

	* org-compat.el (org-looking-back): New function.

	* org.el (org-insert-heading): Catch before-first-headline when
	inserting a headline.

2009-11-22  Carsten Dominik  <carsten.dominik@gmail.com>

	* org-latex.el (org-export-latex-format-image): Indent figure
	environment, so that it does not interrupt plain list.

	* org.el (org-open-at-point): Allow long link descriptions.

2009-11-21  Carsten Dominik  <carsten.dominik@gmail.com>

	* org-html.el (org-export-as-html): Remove empty lines at the
	beginning of the exported text.

2009-11-20  Carsten Dominik  <carsten.dominik@gmail.com>

	* org-protocol.el (org-protocol-remember): Cater for empty title,
	region, link.

	* org-agenda.el (org-agenda-diary-entry-in-org-file): Rebuild
	agenda after adding new entry.
	(org-agenda-get-represented-tags): New function.
	(org-agenda-filter-by-tag): Use `org-agenda-get-represented-tags'
	to get a list of tags in the agenda.

	* org-datetree.el (org-datetree-find-day-create): Fix regular
	expression.

	* org.el (org-display-outline-path): Use a format specifier for
	message, to avoid problems with heading containing `%'.

	* org-agenda.el (org-agenda-hide-tags-regexp): New option.
	(org-format-agenda-item): Call `org-agenda-fix-displayed-tags'.
	(org-agenda-fix-displayed-tags): New function.
	(org-agenda-do-context-action): Just call
	`org-display-outline-path', without piping the result through
	`message'.

	* org-latex.el (org-export-latex-preprocess): Protect secondary
	footnote references.

	* org-indent.el (org-indent-initialize): Avoid empty strings as
	line prefixes.

	* org-agenda.el (org-agenda-diary-entry-in-org-file): Make sure
	hat checking for the mark does not throw an error.
	(org-agenda-diary-entry-in-org-file): Catch the case that there is
	not `day' text property in the cursor line.

	* org.el (org-sort-entries-or-items): Make sure that the final
	entry has a newline before doing the sorting.

	* org-agenda.el (org-agenda-diary-entry-in-org-file): Get the text
	property at the beginning of the line.

	* org.el (org-make-link-string): Don't allow a description with
	only white space.

2009-11-19  Carsten Dominik  <carsten.dominik@gmail.com>

	* org-agenda.el (org-agenda-insert-diary-strategy): New variable.
	(org-agenda-insert-diary-as-top-level): New function.
	(org-agenda-add-entry-to-org-agenda-diary-file): Call
	`org-agenda-insert-diary-as-top-level'.

	* org.el (org-occur-in-agenda-files): Make sure none of the
	buffers is narrowed.
	(org-activate-plain-links): Add the face property here.
	(org-set-font-lock-defaults): Do not add the face to plain links,
	the activator function does this.

	* org-habit.el (org-is-habit-p): Add doc string.

2009-11-18  Carsten Dominik  <carsten.dominik@gmail.com>

	* org-archive.el (org-archive-subtree-default-with-confirmation):
	Autoload.

	* org-latex.el (org-export-latex-fontify): Fix regexp to make char
	after match optional (happens at the end of a line...).

	* org.el (org-fontify-meta-lines-and-blocks): Apply special faces
	for special blocks.

	* org-faces.el (org-copy-face): Set lisp indentation.
	(org-quote, org-verse): New faces.

	* org-agenda.el (org-agenda-remove-date): Remove variable.

2009-11-17  Carsten Dominik  <carsten.dominik@gmail.com>

	* org-freemind.el (org-freemind-escape-str-from-org): Fix encoding.

2009-11-17  Eric Schulte  <schulte.eric@gmail.com>

	* org-exp-blocks.el (org-export-blocks-format-ditaa): Use sha1
	hash keys to cache and re-use images generated by the
	org-exp-blocks interface to ditaa and dot.

2009-11-17  Carsten Dominik  <carsten.dominik@gmail.com>

	* org-html.el (org-export-as-html): Move the home/up link into
	the content div.

	* org.el (org-export-latex-packages-alist): Option definition
	moved here from org-latex.el.

2009-11-17  Eric Schulte  <schulte.eric@gmail.com>

	* org.el (org-format-latex): Latex images are now saved to files
	named by the sha1 hash of the latex source text avoiding
	regeneration of identical images.

2009-11-16  Carsten Dominik  <carsten.dominik@gmail.com>

	* org-html.el (org-export-html-home/up-format): Add an ID to the
	up/home div.

2009-11-15  Carsten Dominik  <carsten.dominik@gmail.com>

	* org-wl.el (org-wl-store-link): Handle the case that
	`wl-use-petname' is set.

	* org.el (org-set-effort): Improve prompt.
	(org-get-outline-path): Widen to get full path.
	(org-compact-display-after-subtree-move): Function removed.

	* org-latex.el (org-export-as-latex): Add the :drawers property.

2009-11-14  Carsten Dominik  <carsten.dominik@gmail.com>

	* org.el (org-speed-commands-user): Allow documentation headlines.
	(org-speed-commands-default): Organize the value of this constant
	with descriptive headlines.
	(org-print-speed-command): Output the headlines.

2009-11-13  Carsten Dominik  <carsten.dominik@gmail.com>

	* org-agenda.el (org-agenda-show-outline-path): New option.
	(org-agenda-do-context-action): New function.
	(org-agenda-next-line, org-agenda-previous-line): Use
	`org-agenda-do-context-action'.

	* org.el (org-use-speed-commands): Allow function value.
	(org-speed-commands-default): Make headline motion safe, so that
	these commands always end on a headline.
	(org-speed-commands-default): New key `v' for `org-agenda'.
	(org-speed-move-safe): New function.
	(org-self-insert-command): Use the function value of
	`org-use-speed-commands'.
	(org-get-outline-path): Improve docstring.
	(org-format-outline-path): New function.
	(org-display-outline-path): New function.

2009-11-12  John Wiegley  <jwiegley@gmail.com>

	* org-clock.el (org-clock-resolve): If `org-clock-into-string' is
	a string, use that to find the LOGBOOK drawer.

2009-11-12  Carsten Dominik  <carsten.dominik@gmail.com>

	* org.el (org-clone-subtree-with-time-shift): Make it work at the
	end of the buffer.

	* org-mobile.el (org-mobile-write-checksums): Specify coding
	system.
	(org-mobile-timestamp-buffer): Keep local variable/mode line at
	beginning of buffer.

	* org-latex.el (org-latex-entities-regexp): Fix typo in regexp.

	* org.el (org-block-todo-from-children-or-siblings-or-parent)
	(org-block-todo-from-checkboxes): Do not block changes to a nil
	TODO state.

2009-11-12  James TD Smith  <ahktenzero@mohorovi.cc>

	* org-habit.el (org-habit-parse-todo): Indicate which habit is
	wrongly set up in the error messages.

	* org-colview.el (org-columns-display-here): Don't try to
	calculate values if the underlying property is not set.
	(org-columns-string-to-number): Convert age strings back into
	fractional days.
	(org-agenda-colview-summarize): Handle extended summary types
	properly.

	* org-colview-xemacs.el (org-columns-display-here): Don't try to
	calculate values if the underlying property is not set.
	(org-columns-string-to-number): Convert age strings back into
	fractional days.
	(org-agenda-colview-summarize): Handle extended summary types
	properly.

2009-11-11  Carsten Dominik  <carsten.dominik@gmail.com>

	* org-exp.el (org-export-format-drawer-function): New variable.
	(org-export-format-drawer): New function.
	(org-export-preprocess-string): Pass the backend as a parameter to
	`org-export-remove-or-extract-drawers'.
	(org-export-remove-or-extract-drawers): New parameter BACKEND.

	* org-protocol.el (org-protocol-char-to-string): New defsubst.

2009-11-10  Carsten Dominik  <carsten.dominik@gmail.com>

	* org-agenda.el (org-agenda-diary-entry-in-org-file): Add error
	message when no block is selected.

	* org-latex.el (org-export-latex-links): Check for protectedness
	in the last matched character, not after the match.

	* org-datetree.el (org-datetree-find-date-create): Respect
	restriction when KEEP-RESTRICTION is set.
	(org-datetree-file-entry-under): New function.
	(org-datetree-cleanup): New command.

2009-11-08  Dan Davison  <davison@stats.ox.ac.uk>

	* org-src.el (org-edit-src-code): New optional argument context
	allows calling functions to avoid altering the saved window
	configuration.
	(org-edit-src-exit): Do not restore window configuration when this
	function is used in the context of saving the edit buffer.

2009-11-09  Carsten Dominik  <carsten.dominik@gmail.com>

	* org-clock.el (org-clock-out, org-clock-cancel): Revert to
	instances to switching to with-current-buffer, because these seem
	to cause problems - no idea why.

	* org-agenda.el (org-agenda-add-entry-to-org-agenda-diary-file):
	Require diary-lib for (diary-date-display-form).

	* org.el (org-log-reschedule, org-log-redeadline): New options.
	(org-log-note-headings): Add templates for rescheduling and
	deadline changing.
	(org-startup-options): Add in-buffer settings for logging changing
	schedule and deadline time stamps.
	(org-deadline, org-schedule): Check for existing date and arrange
	for logging if the user requests it.
	(org-add-log-note): Prepare proper note buffers for rescheduling
	and deadline changes.

2009-11-08  Carsten Dominik  <carsten.dominik@gmail.com>

	* org-agenda.el (org-agenda-diary-entry-in-org-file)
	(org-agenda-add-entry-to-org-agenda-diary-file)
	(org-agenda-insert-diary-make-new-entry): New functions.
	(org-agenda-diary-entry): Call
	`org-agenda-diary-entry-in-org-file' when appropriate.

	* org.el (org-calendar-insert-diary-entry-key): New option.
	(org-agenda-diary-file): New option.
	("calendar"): Install our insertion function in the calendar.

	* org-remember.el (org-datetree): Require.
	(org-remember-templates): Add new positioning option.
	(org-remember-reference-date): New variable.
	(org-remember-apply-template): Store the reference date in a local
	variable.
	(org-remember-handler): Implement date tree positioning of entries.

	* org-datetree.el: New file.

	* org-latex.el (org-export-latex-preprocess): Protect targets in
	verbatim emphasis.

	* org-html.el (org-export-as-html): Protect targets in verbatim
	emphasis.

	* org-docbook.el (org-export-as-docbook): Protect targets in
	verbatim emphasis.

2009-11-07  James TD Smith  <ahktenzero@mohorovi.cc>

	* org.el (org-link-display-format): Should be literal replacement.

2009-11-06  Carsten Dominik  <carsten.dominik@gmail.com>

	* org-clock.el (org-show-notification): Handle messages that
	contain a percent character.

	* org-remember.el (org-remember-apply-template): Turn of partial
	completion.

	* org-mobile.el (org-mobile-before-process-capture-hook): New hook.
	(org-mobile-pull): Run `org-mobile-before-process-capture-hook'.

	* org.el (org-indent-mode): Define variable already in org.el.
	(org-unfontify-region): Remove line-prefix and wrap-prefix
	properties only if org-indent-mode is active.

2009-11-05  Carsten Dominik  <carsten.dominik@gmail.com>

	* org-icalendar.el (org-print-icalendar-entries): Save match data
	around call to verify function.
	(org-print-icalendar-entries): Add a call to the verification
	function.

	* org.el (org-speedbar-set-agenda-restriction): Remove unnecessary
	save-restrivtion' form.

2009-11-05  Dan Davison  <davison@stats.ox.ac.uk>

	* org-exp.el (org-export-format-source-code-or-example): restrict
	scope of preserve-indentp to the let binding.
	(org-src): require org-src, since org-src-preserve-indentation is used.

2009-11-05  Carsten Dominik  <carsten.dominik@gmail.com>

	* org-timer.el (org-timer-set-timer): Set variables
	org-timer-timer[123] correctly.


	* org-mobile.el (org-mobile-files-alist): Make it work when
	`agenda-archives' is included in
	`org-agenda-text-search-extra-files'.
	(org-mobile-push): Restore agenda after mobile push.

2009-11-05  John Wiegley  <jwiegley@gmail.com>

	* org-clock.el (org-resolve-clocks-if-idle): Another fix to the
	way the amount of idle time is presented in the minibuffer.

2009-11-05  Carsten Dominik  <carsten.dominik@gmail.com>

	* org-icalendar.el (org-print-icalendar-entries): Use
	org-icalendar-verify-function only if non-nil.

	* org.el (org-refile): Refile to clock only if the prefix arg is
	2.
	(org-sparse-tree): Fix docstring to be in line with prompt.
	(org-update-parent-todo-statistics): Call
	`org-after-todo-statistics-hook' on each level.

2009-11-04  Carsten Dominik  <carsten.dominik@gmail.com>

	* org-remember.el (org-remember-apply-template): Make sure the
	buffer exists.

2009-11-03  Carsten Dominik  <carsten.dominik@gmail.com>

	* org.el (org-tab-ind-state): New variable.
	(org-cycle-level): New function.
	(org-cycle-level-after-item/entry-creation): New option.
	(org-flag-subtree): New function.
	(org-hide-archived-subtrees): Call `org-flag-subtree'.
	(org-set-effort): Indexed access.

	* org-list.el (org-cycle-item-indentation): New function.

	* org.el (org-refile): Make prefix argument 2 refile to current
	clock.
	(org-priority): Interpret action `remove' as call to remove the
	priority cookie.

	* org-remember.el (org-remember-apply-template): Don't depend on
	buffer name being like file name.

2009-11-02  Carsten Dominik  <carsten.dominik@gmail.com>

	* org-clock.el (org-clock-play-sound): Expand file in
	org-clock-sound, to allow ~ for home.

	* org-remember.el (org-remember-handler): Set
	text-before-node-creation even if this already looks like a node,
	because the string might be needed on non-org-mode target files.

	* org-agenda.el (org-agenda-open-link): Make this work in agenda
	clocktables.
	(org-agenda-switch-to): Follow a link at point if
	org-return-follows-link' is set and there is nothing else to do in
	this line.

2009-11-02  James TD Smith  <ahktenzero@mohorovi.cc>

	* org-colview-xemacs.el: Add in changes from org-colview.el

2009-11-01  Dan Davison  <davison@stats.ox.ac.uk>

	* org-exp-blocks.el: Modify split separator regexp to avoid empty
	strings.

2009-11-01  James TD Smith  <ahktenzero@mohorovi.cc>

	* org-colview.el (org-columns-new): Make this work with the new
	operators.
	(org-columns-store-format): Make this work with the new operators.

2009-11-01  Carsten Dominik  <carsten.dominik@gmail.com>

	* org-src.el (org-src-preserve-indentation): Document that this
	variable is also used during export.

	* org-exp.el (org-export-format-source-code-or-example): Preserve
	indentation if a block has a -i option, or if
	`org-src-preserve-indentation' is set.

	* org-exp-blocks.el (org-export-blocks-preprocess): Preserve
	indentation if a block has a -i option, or if
	`org-src-preserve-indentation' is set.

2009-10-31  Carsten Dominik  <carsten.dominik@gmail.com>

	* org.el (org-mode-map): Define the new archiving keys.
	(org-speed-commands-default): Define an archiving key in the speed
	command map.
	(org-org-menu): Improve the menu structure concerning archiving.

	* org-archive.el (org-archive-subtree-default-with-confirmation):
	New command.

	* org-agenda.el (org-agenda-mode-map): Define the new archiving keys.
	(org-agenda-menu): Add the new archiving commands to the menu.
	(org-agenda-archive-default)
	(org-agenda-archive-default-with-confirmation): New commands.
	(org-agenda-archive, org-agenda-archive-to-archive-sibling): Just
	call `org-agenda-archive-with'.
	(org-agenda-archive-with): New function.

	* org-table.el (org-table-convert-region): Inert spaces around "|"
	to avoid line beginnings like "|-1" which will be mistaken as
	hlines.

2009-10-30  Carsten Dominik  <carsten.dominik@gmail.com>

	* org.el (org-offer-links-in-entry): Return nil if there are no
	links, t if a link has been selected.
	(org-open-at-point): Open attachment directory when called in the
	headline and there are no links in the entry body.
	(org-speed-commands-default): Add "o" for open-at-point as a speed
	command.

	* org-attach.el (org-attach-reveal): Optional prefix arg
	IF-EXISTS, which avoids creating the attachment directory if it
	does not yet exist.

	* org-agenda.el (org-agenda, org-run-agenda-series): Evaluate
	MATCH.

2009-10-29  Carsten Dominik  <carsten.dominik@gmail.com>

	* org.el ("abbrev"): Work with abbrev tables only after they have
	been loaded.

	* org-list.el (org-list-send-list): Fix bug related to match
	data.

	* org-latex.el (org-export-latex-fontify): Apply verbatim
	emphasis.
	(org-export-latex-make-header): Insert \obeylines if line breaks
	should be preserved.

	* org-exp.el (org-export-protect-verbatim): Add an
	`org-verbatim-emph' property to such text.

2009-10-28  Carsten Dominik  <carsten.dominik@gmail.com>

	* org-icalendar.el (org-icalendar-use-plain-timestamp): New option.
	(org-print-icalendar-entries): Skip entries where the timestamp is
	not a deadline and not scheduled, if the user requests that.

	* org-latex.el (org-export-latex-quotation-marks): Allow a bracket
	before an opening quote.

	* org-archive.el (org-archive-subtree): Keep archive after
	archiving something.

	* org-id.el (org-id-update-id-locations): Add archive files if
	that is required by `org-id-extra-files'.

2009-10-27  Carsten Dominik  <carsten.dominik@gmail.com>

	* org-src.el (org-src-window-setup): New option.
	(org-src-switch-to-buffer): New function.
	(org-edit-src-exit): Add optional argument CONTEXT and use it to
	restore window configuration.
	(org-edit-src-code, org-edit-src-continue, org-edit-src-exit):
	Call `org-src-switch-to-buffer'.

	* org.el (org-default-properties): Add STYLE property.
	(org-files-list): Use the function call to get the files.
	(org-additional-option-like-keywords): Add SETUPFILE to completion
	list.

2009-10-26  Carsten Dominik  <carsten.dominik@gmail.com>

	* org-table.el (org-table-convert-region): Correctly interpret
	quoting in csv import.

	* org.el (org-icompleting-read): Make iswitchb completion work
	with lists and tables.

	* org-agenda.el (org-agenda-add-entry-text): Never add entry text
	while pushing the mobile agenda.

2009-10-25  John Wiegley  <jwiegley@gmail.com>

	* org-clock.el
	(org-clock-auto-clock-resolution): Now takes three values: nil, t
	and `when-no-clock-is-running'.
	(org-clock-in): Use `org-clock-auto-clock-resolution' to determine
	whether or not to resolve Org buffers on clock in.

2009-10-25  James TD Smith  <ahktenzero@mohorovi.cc>

	* org-colview.el (org-format-time-period): Function to format
	times in fractional days for display.
	(org-columns-display-here): Add support for showing a calculated
	value in place of the property.
	(org-columns): Set `org-columns-time' to the current time so time
	difference calculations will work.
	(org-columns-time): Use to store the current time when column view
	is displayed, so all time differences will use the same reference
	point.
	(org-columns-compile-map): There is now an extra position in each
	entry specifying the function to use to calculate the displayed
	value for the non-calculated properties in the column,
	(org-columns-compute-all): Set `org-columns-time' to the current
	time so time difference calculations will work.
	(org-columns-compute): Handle column operators where the values
	used are calculated from the underlying property.
	(org-columns-number-to-string): Handle the 'age' column format
	(org-columns-string-to-number): Correct the function name (was
	org-column...). Add support for the 'age' column format.
	(org-columns-compile-format): Support the additional parameter in
	org-columns-compile-map.

2009-10-26  Bastien Guerry  <bzg@altern.org>

	* org.el (org-mode-hook): Turn `org-mode-hook' into a customizable
	variable.

2009-10-25  Carsten Dominik  <carsten.dominik@gmail.com>

	* org-clock.el (org-clock-has-been-used): New variable.
	(org-clock-in): Set `org-clock-has-been-used'.
	(org-clock-save): Save only if clock data has been used or created
	during this session.

2009-10-24  Carsten Dominik  <carsten.dominik@gmail.com>

	* org-clock.el (org-clock-persist): New value, to store only the
	clock history.
	(org-clock-save): Don't save the clock if only the history should
	be stored.
	(org-clock-load): Turn off John Wiegley's auto resolving mechanism
	when restoring a saved clock.

2009-10-24  John Wiegley  <jwiegley@gmail.com>

	* org-clock.el (org-clock-display, org-clock-put-overlay): Use
	`org-time-clock-use-fractional'.

	* org.el (org-time-clocksum-use-fractional)
	(org-time-clocksum-fractional-format): Two new customizable
	variables which allow the user to select fractional times (1.25
	instead of 1:25) in the `org-clock-display' report.

2009-10-23  John Wiegley  <jwiegley@gmail.com>

	* org-habit.el (org-habit-build-graph): None of the arguments
	should be optional.
	(org-habit-parse-todo, org-habit-deadline)
	(org-habit-get-priority, org-habit-get-faces)
	(org-habit-build-graph): Further simplifications by storing all
	past, scheduled and deadline dates as a number of days past the
	epoch, and not as times.

	* org-habit.el (org-habit-warning-face)
	(org-habit-warning-future-face): Removed because these are no
	longer used.
	(org-habit-deadline, org-habit-deadline-repeat): Now always
	returns a date; computed if there was a scheduled repeater but no
	deadline repeater.
	(org-habit-get-priority): Further improvements to the priority
	algorithm.  In particular, items past due should always appear
	before items due or not yet due.
	(org-habit-get-faces): Greatly simplified the logic, now that
	`org-habit-deadline' always returns a valid time.

2009-10-23  Carsten Dominik  <carsten.dominik@gmail.com>

	* org-ascii.el (org-export-ascii-table-keep-all-vertical-lines):
	New option.

	* org.el (org-tag-alist): Fix customization type.

2009-10-22  Carsten Dominik  <carsten.dominik@gmail.com>

	* org-mobile.el (org-mobile-update-checksum-for-capture-file):
	Make sure the regexp search can fail without throwing an error.
	(org-mobile-apply): Save the inbox buffer after removing
	successfully applied changes.

2009-10-22  John Wiegley  <jwiegley@gmail.com>

	* org-habit.el (org-habit-build-graph): Fix to the graph building
	when last DONE date is earlier than `org-habit-preceding-days'.

	* org-clock.el (org-resolve-clocks-if-idle): Fix to the way idle
	time is reported after the user comes back (but before they
	resolve time).

	* org.el (org-get-repeat): Change so that this function can be
	called with either `org-scheduled-string' or
	`org-deadline-string'.

	* org-habit.el (org-habit-parse-todo): Use `org-scheduled-string'
	to find the scheduled date.

	* org-clock.el (org-clock-auto-clock-resolution): Renamed
	`org-clock-disable-clock-resolution', since negatives don't sound
	good in customization variables.
	(org-clock-in): Don't use the auto-resolution logic if the user is
	clocking into a different task while an active clock is running.
	This then allows the default behavior of clocking out of the open
	task and then into the new task.

	* org-habit.el (org-habit-parse-todo): Generate an error if a
	habit has a scheduled repeat period < 1.
	(org-habit-get-faces): Fixes to the way that colors are computed.
	(org-habit-build-graph): The graph wasn't displaying beyond any
	day that had two completions in it.

	* org.el (org-modules): Made this variable more consistent, since
	it was referring to Org, OrgMode and Org-mode, whereas the docs
	for the variable always refer to Org-mode.

2009-10-21  James TD Smith  <ahktenzero@mohorovi.cc>

	* org.el (org-repeat-re): The changed org-repeat-re no longer
	matched simple +2d type repeaters. Fix it so it does.

2009-10-21  Carsten Dominik  <carsten.dominik@gmail.com>

	* org-latex.el (org-export-latex-preprocess): Protect the vspace
	macro in the VERSE environment.

2009-10-20  John Wiegley  <jwiegley@gmail.com>

	* org-habit.el (org-habit-get-priority): A new function that
	determines the relative priority of a habit, based on how long
	past its scheduled date it is, and how near the deadline is.

	* org-agenda.el (org-agenda-get-scheduled): Set habit priority
	using `org-habit-get-priority'.

	* org-habit.el (org-habit-build-graph): Start displaying colors
	from the first scheduled date, if that date is earlier than the
	first completion date.

	* org-habit.el: Changed all "color" variables to faces, and made
	them appropriate for light and dark backgrounds.

	* org-habit.el (org-habit-duration-to-days): Made this function
	more general.
	(org-habit-parse-todo): Parse the new ".+N/N" style repeater.

	* org-agenda.el (org-agenda-get-deadlines): Removed all mention of
	habits, since they don't use DEADLINE anymore.

	* org.el (org-repeat-re, org-display-custom-time)
	(org-timestamp-change): Extended to support the new ".+N/N"
	syntax, used for habits.

	* org-clock.el (org-clock-resolve-clock): Fixed an incorrect
	variable reference.

	* org-agenda.el (org-agenda-set-mode-name): Show Habit in the
	modeline when habits are being displayed (if that module is being
	loaded).

2009-10-21  James TD Smith  <ahktenzero@mohorovi.cc>

	* org-clock.el (org-x11-idle-seconds): Add a method to get the X11
	idle time using the xscreensaver extension.
	(org-user-idle-seconds): Use X11 idle time if available.

2009-10-20  Carsten Dominik  <carsten.dominik@gmail.com>

	* org-agenda.el (org-agenda-next-line): New command.
	(org-agenda-previous-line): New commands.
	(org-agenda-show-and-scroll-up, org-agenda-show-scroll-down): New
	commands.
	(org-agenda-follow-mode): Do the follow immediately if the mode is
	turned on here.
	(previous-line, next-line): Replace keys with the corresponding
	org functions.
	(org-agenda-mode-map): Bind backspace and delete to the scrolling
	command.

	* org.el (org-icompleting-read): Turn off partial completion mode
	for the duration of this completion round.

	* org-latex.el (org-export-latex-fontify-headline): Protect TeX
	macros in author lines and similar stuff.

	* org.el (org-file-tags): Fix docstring.
	(org-get-buffer-tags): Add the #+FILETAGS tags.
	("ecb"): Maks ecb show context after jumping into an Org file.

2009-10-20  John Wiegley  <johnw@newartisans.com>

	* org-agenda.el (org-finalize-agenda): Draw habit consistency
	graphs after everything else in the buffer has been setup.

2009-10-19  Carsten Dominik  <carsten.dominik@gmail.com>

	* org-mobile.el (org-mobile-apply): Count success and failure.

	* org.el (org-indent-line-function): Fix regexp replace problem.

2009-10-19  John Wiegley  <johnw@newartisans.com>

	* org-clock.el (org-clock-disable-clock-resolution): New
	customization variable that disable automatic clock resolution on
	clock in.
	(org-clock-in): If `org-clock-disable-clock-resolution' is set, do
	not automatically resolve anything.  This is does not affect
	idle-time resolution, however, if `org-clock-idle-time' is set.

2009-10-19  John Wiegley  <johnw@newartisans.com>

	* org-habit.el: New file, which implements code to build a "habit
	consistency graph".

	* org-agenda.el (org-agenda-get-deadlines)
	(org-agenda-get-scheduled): Display consistency graphs when
	outputting habits into the agenda.  The graphs are always relative
	to the current time.
	(org-format-agenda-item): Added new parameter `habitp', which
	indicates whether we are formatting a habit or not.  Do not
	display "extra" leading information if habitp is true.

	* org.el (org-repeat-re): Improved regexp to include .+ and ++
	leaders for repeat strings.
	(org-get-repeat): Now takes a string parameter `tagline', so the
	caller can obtain the SCHEDULED repeat, or the DEADLINE repeat.

2009-10-19  John Wiegley  <johnw@newartisans.com>

	* org-agenda.el (org-agenda-auto-exclude-function): New
	customization variable for allowing the user to create an "auto
	exclusion" filter for doing context-aware auto tag filtering.
	(org-agenda-filter-by-tag): Changes to support the use of
	`org-agenda-auto-exclude-function'.  See the new manual addition,.

2009-10-18  John Wiegley  <johnw@newartisans.com>

	* org.el (org-files-list): Don't attempt to return a file name for
	Org buffers which have no associated file.

	* org-agenda.el (org-agenda-do-action): Fixed a typo.

2009-10-18  Carsten Dominik  <carsten.dominik@gmail.com>

	* org-mobile.el (org-mobile-locate-entry): Interpret files
	relative to org-directory.
	(org-mobile-inbox-for-pull): Document the best location for this
	file.
	(org-mobile-check-setup): Verify `org-directory'.
	(org-mobile-create-index-file): Sort the files to be listed in
	index.org.

2009-10-17  James TD Smith  <ahktenzero@mohorovi.cc>

	* org.el (org-fast-tag-selection): Add a way to display a
	description for a tag group. This is done by adding a string to
	either the startgroup or endgroup cell.

2009-10-17  Carsten Dominik  <carsten.dominik@gmail.com>

	* org-clock.el (org-clock-resolve, org-resolve-clocks)
	(org-emacs-idle-seconds): Use `org-float-time' instead of
	`time-to-seconds'

2009-10-17  Carsten Dominik  <carsten.dominik@gmail.com>

	* org-agenda.el (org-agenda-sorting-strategy): Fix customization
	type.

	* org.el (org-pre-cycle-hook): Document that `empty' can also be
	the value of ARG when doing local cycling.

2009-10-17  John Wiegley  <johnw@newartisans.com>

	* org-clock.el (org-clock-resolve-clock): If keeping or
	subtracting time results in a clock out at a time in the past, and
	if the resolution occurred due to idleness or invoking `M-x
	org-resolve-clocks', remember that past moment in time.  On the
	next clock in, the user will be prompted to see if they want to
	back-date their new clock to then.
	(org-clock-resolve): Do not jump the user to the location of a
	dangling clock if the resolution is occuring due to an idle
	timeout.  In that case there is typically only one dangling clock,
	the active one, and there is no value gained by shuffling their
	windows around to show it to them.  Being prompted to resolve an
	idle clock should be as inobtrusive as possible.
	(org-resolve-clocks-if-idle): New function that resolves only the
	currently active clock if the user has exceeded the time returned
	by `org-user-idle-seconds', based on the value of
	`org-clock-idle-time'.
	(org-clock-in): If, after resolving clocks,
	(org-clock-out): Cancel the `org-clock-idle-timer' on clock out.

	* org-clock.el (org-clock-resolve-clock): New function that
	resolves a clock to a specific time, closing or resuming as need
	be, and possibly even starting a new clock.
	(org-clock-resolve): New function used by `org-resolve-clocks'
	that sets up for the call to `org-clock-resolve-clock'.  It
	determines the time to resolve to based on a single-character
	selection from the user to either keep time, subtract away time or
	cancel the clock.
	(org-resolve-clocks): New user command which resolves dangling
	clocks -- that is, open but not active -- anywhere in the file
	list returned by `org-files-list'.
	(org-clock-in): Automatically resolve dangling clocks whenever a
	user clocks in.
	(org-clock-cancel): If the user cancels the solely clock in a
	LOGBOOK, remove the empty drawer.

	* org-clock.el (org-clock-idle-time): New user customizable option
	for detecting whether the user has left a clock idle.  Note: it is
	only used in this commit to test whether it's worthwhile to check
	OS X to get the Mac user's current idle time.  If the Emacs idle
	time is less than the value, the user hasn't been away long enough
	to be worth checking (a more expensive test than just getting
	Emacs idle time).
	(org-user-idle-seconds, org-mac-idle-seconds)
	(org-emacs-idle-seconds): This three functions, in conjunction
	with the user customization variable `org-clock-idle-time', return
	the number of seconds (as a floating point) that the user has been
	away from their Emacs (or, if running on OS X, their computer).

	* org-clock.el (org-find-open-clocks): New function that returns a
	list of all open clocks in the given FILE.  Note that each clock
	it returns is a cons cell of the format (MARKER . START-TIME).
	This "clock" value is used by several of the new clock module
	utility functions.
	(org-is-active-clock): New inline function which tests whether the
	given clock value is the same as the currently active clock.
	Returns non-nil if this is the case.
	(org-with-clock-position): New macro that evaluates FORMS with
	point in the buffer and at the position of the given clock.
	Changes to the current clock are global.
	(org-with-clock): New macro that evaluates FORMS with point in the
	buffer and at the position of the given clock.  However, changes
	to the current clock are local and have no effect on the user's
	active clock.  This allows, for example, far any clock to be
	cancelled without cancelling the active clock.
	(org-clock-clock-in): New inline function that switches the active
	clock to the given clock.  If either the argument RESUME, or the
	global `org-clock-in-resume', are non-nil, it will resume a clock
	that was previously left open.
	(org-clock-clock-out): New inline function that clocks out the
	given clock value without affecting the currently active clock.
	(org-clock-clock-cancel): New inline function that cancels the
	given clock value without affecting the currently active clock.

	* org-clock.el (org-clock-in): Before creating
	`org-clock-mode-line-timer', check to make sure an older timer is
	not currently running.
	(org-clock-out): Accept new third parameter `at-time', which
	permits a clock to be clocked out at a specific time.  Note that
	no attempt is made to verify that the clock out time is later than
	the clock in time.

	* org.el (org-files-list): New utility function for returning a
	list of all open org-mode buffers, plus all files used to build
	the agenda buffer.  Note that not all the files will necessarily
	be visited by a buffer at time of call.
	(org-entry-beginning-position): Like the function
	`line-beginning-position', this inline function returns the
	beginning position of the current heading/entry.
	(org-entry-end-position): Like the function `line-end-position',
	this inline function returns the end position of the current
	heading/entry.

2009-10-16  Carsten Dominik  <carsten.dominik@gmail.com>

	* org-agenda.el (org-agenda-list): Mark the all-todo items line as
	a header line.

2009-10-15  Carsten Dominik  <carsten.dominik@gmail.com>

	* org-exp.el (org-inlinetask-remove-END-maybe): Declare function.

2009-10-14  Carsten Dominik  <carsten.dominik@gmail.com>

	* org-agenda.el (org-agenda-filter-make-matcher): Allow to filter
	entries that have no tags.
	(org-agenda-search-view): New customize group.
	(org-agenda-search-view-search-words-only): New option.
	(org-search-view): Implement substring search.

2009-10-13  Carsten Dominik  <carsten.dominik@gmail.com>

	* org.el (org-outline-level): Add doc string.

2009-10-12  Carsten Dominik  <carsten.dominik@gmail.com>

	* org-inlinetask.el (org-inlinetask-export): Re-introduce
	variable.
	(org-inlinetask-export-handler): Only export inline task if the
	user option calls for it.

2009-10-10  Carsten Dominik  <carsten.dominik@gmail.com>

	* org-exp.el (org-export-handle-export-tags): Remove inlinetask
	END if present.

2009-10-07  Carsten Dominik  <carsten.dominik@gmail.com>

	* org-latex.el (org-export-latex-tables): Don't format in
	protected regions.

2009-10-06  Carsten Dominik  <carsten.dominik@gmail.com>

	* org-src.el (org-edit-src-code)
	(org-edit-src-find-region-and-lang, org-edit-src-exit): Handle
	macro editing.

	* org-agenda.el (org-prefix-category-max-length): New variable.
	(org-format-agenda-item): Use `org-prefix-category-max-length'.
	(org-compile-prefix-format): Set `org-prefix-category-max-length'.

2009-10-03  Carsten Dominik  <carsten.dominik@gmail.com>

	* org-mobile.el (org-mobile-create-index-file): Improve the
	listing of tags and todo keywords.

	* org-latex.el (org-export-latex-format-image): New function.
	(org-export-latex-links): Use `org-export-latex-format-image'.

2009-10-02  Carsten Dominik  <carsten.dominik@gmail.com>

	* org-inlinetask.el (org-inlinetask-get-current-indentation)
	(org-inlinetask-remove-terminator): New functions.
	(org-inlinetask-export-handler): Terminate the description list.

	* org-exp.el (org-export-select-backend-specific-text): Remove the
	region markers.

	* org-inlinetask.el (org-inlinetask-export-handler): fix bug for
	tasks without content.

	* org-clock.el: Make sure the clock-in target position does not
	move to a different node by widening the buffer.

	* org-html.el (org-export-html-format-image): Wrap image into
	figure div only when there is a caption.

	* org-archive.el (org-archive-mark-done): Change default value to
	nil.

2009-10-01  Carsten Dominik  <carsten.dominik@gmail.com>

	* org.el (org-context): Call `bobp', not `eobp'.

	* org-clock.el (org-clock-cancel): Remove quotes from marker
	variables.

	* org.el (org-read-date-prefer-future): New allowed value `time'.
	(org-read-date-analyze): Shift day to tomorrow depending on time
	entered and value of `org-read-date-prefer-future'.

2009-09-30  Carsten Dominik  <carsten.dominik@gmail.com>

	* org.el (org-set-tags-to): New command.

	* org-mobile.el (org-mobile-action-alist): Add more options and
	update the docstring.
	(org-mobile-apply-flags): Parse for and use the data.

	* org-latex.el (org-export-latex-set-initial-vars): Also check in
	the plist.

	* org.el (org-additional-option-like-keywords): Add LATEX_CLASS
	keyword.

	* org-exp.el (org-infile-export-plist): Add LATEX_CLASS keyword.

2009-09-29  Carsten Dominik  <carsten.dominik@gmail.com>

	* org-inlinetask.el (org-inlinetask-export): Option removed.
	(org-inlinetask-export-handler): Better export.

	* org-xoxo.el (org-export-xoxo-final-hook): New hook.
	(org-export-as-xoxo): Run the new hook.

	* org-html.el (org-export-html-final-hook): New hook.
	(org-export-as-html): Run the new hook.

	* org-docbook.el (org-export-docbook-final-hook): New hook.
	(org-export-as-docbook): Run the new hook.

	* org-ascii.el (org-export-ascii-final-hook): New hook.
	(org-export-as-ascii): Run the new hook.

	* org-mobile.el (org-mobile-create-sumo-agenda): Call
	`org-sore-agenda-views' instead of `org-batch-store-agenda-views'.

	* org-latex.el (org-export-latex-treat-sub-super-char): Allow a
	space character as the character before the ^/_.
	(org-export-latex-final-hook): New hook.
	(org-export-as-latex): Run `org-export-latex-final-hook'.

2009-09-28  Carsten Dominik  <carsten.dominik@gmail.com>

	* org-macs.el (org-if-unprotected-at): Fix docstring.

	* org-agenda.el (org-agenda-change-all-lines): Handle invisible
	text in the prefix (if category is a link).

	* org-latex.el (org-export-latex-preprocess): Deal properly with
	empty lines in verse environments.

	* org.el (org-format-latex-header): Inline fullpage.sty.

	* org-footnote.el (org-footnote-create-definition): Reveal context
	to add a new footnote definition.

	* org-mobile.el (org-mobile-files-alist): Add the list of tags to
	the index file.
	(org-mobile-files): New option.
	(org-mobile-files-alist, org-mobile-checksum-files): New variable.
	(org-mobile-prepare-file-lists, org-mobile-files-alist): New
	functions.
	(org-mobile-push): Start by creating the files lists.
	(org-mobile-copy-agenda-files): Move killing the buffer to after
	the save-excursion has exited.
	(org-mobile-write-checksums): Write checksums also for files in
	sub-directories.

	* org.el (org-ctrl-c-ctrl-c): Pass prefix arg to
	org-table-recalculate when cursor is in TBLFM line.

	* org-list.el (org-renumber-ordered-list): Fix cursor position
	when bullet length has changed.

2009-09-26  Carsten Dominik  <carsten.dominik@gmail.com>

	* org.el (org-format-latex): Mention `org-format-latex-options' in
	the docstring.

2009-09-25  Carsten Dominik  <carsten.dominik@gmail.com>

	* org.el (org-agenda-get): New function.

	* org-agenda.el (org-agenda-post-command-hook): No longer move
	point away from end of line.
	(org-agenda-add-entry-text, org-agenda-collect-markers)
	(org-finalize-agenda, org-agenda-mark-clocking-task)
	(org-agenda-dim-blocked-tasks, org-agenda-entry-text-show-here)
	(org-agenda-entry-text-show, org-agenda-highlight-todo)
	(org-agenda-compare-effort, org-agenda-filter-apply)
	(org-agenda-later, org-agenda-change-time-span)
	(org-agenda-post-command-hook, org-agenda-show-priority)
	(org-agenda-show-tags, org-agenda-goto, org-agenda-kill)
	(org-agenda-archive, org-agenda-archive-to-archive-sibling)
	(org-remove-subtree-entries-from-agenda, org-agenda-refile)
	(org-agenda-open-link, org-agenda-copy-local-variable)
	(org-agenda-switch-to, org-agenda-check-no-diary)
	(org-agenda-tree-to-indirect-buffer, org-agenda-todo)
	(org-agenda-add-note, org-agenda-change-all-lines)
	(org-agenda-priority, org-agenda-set-tags)
	(org-agenda-set-property, org-agenda-set-effort)
	(org-agenda-toggle-archive-tag, org-agenda-date-later)
	(org-agenda-show-new-time, org-agenda-date-prompt)
	(org-agenda-schedule, org-agenda-deadline, org-agenda-action)
	(org-agenda-clock-in, org-agenda-bulk-mark)
	(org-agenda-bulk-unmark, org-agenda-show-the-flagging-note): Use
	`org-get-at-bol'.

	* org-colview.el (org-columns-display-here)
	(org-columns-edit-allowed, org-agenda-columns): Use
	`org-get-at-bol'.

2009-09-25  Carsten Dominik  <carsten.dominik@gmail.com>

	* org.el (org-special-ctrl-a/e): Improve documentation and
	customize type.
	(org-end-of-line): Don't jump to after the ellipsis.
	(org-mode-map): Bind <home> and <end> as well.

2009-09-24  Carsten Dominik  <carsten.dominik@gmail.com>

	* org.el (org-fontify-meta-lines-and-blocks): Treat lines with a
	space after #+ as comments.
	(org-open-at-point): Run `org-follow-link-hook' always.

	* org-latex.el (org-export-latex-emph-format): Use better commands
	to insert special characters in verbatim snippets.

2009-09-22  Carsten Dominik  <carsten.dominik@gmail.com>

	* org-faces.el (org-copy-face): New function.  Use it to create
	various faces formerly created by using `copy-face'.

	* org-agenda.el (org-prepare-agenda): Don't officially mark this
	window dedicated.
	(org-agenda-quit): Kill the frame containing the agenda window if
	that frame was created for the agenda.

2009-09-21  Carsten Dominik  <carsten.dominik@gmail.com>

	* org-agenda.el (org-agenda-date-prompt): Mark the changed time
	stamp in the agenda.

2009-09-19  Carsten Dominik  <carsten.dominik@gmail.com>

	* org-mobile.el (org-mobile-create-index-file): Add the list of
	TODO keywords, and the list of drawers to the index file.

	* org-agenda.el (org-prepare-agenda): Reset
	`org-drawers-for-agenda'.
	(org-prepare-agenda): Uniquify list of drawers.

	* org.el (org-complex-heading-regexp-format): New variable.
	(org-set-regexps-and-options): Define
	`org-complex-heading-regexp-format'.
	(org-drawers-for-agenda): New variable.
	(org-map-entries): Bind `org-drawers-for-agenda'.
	(org-prepare-agenda-buffers): Add to `org-drawers-for-agenda'.

	* org-remember.el (org-go-to-remember-target)
	(org-remember-handler): Use `org-complex-heading-regexp-format'.

2009-09-18  Carsten Dominik  <carsten.dominik@gmail.com>

	* org-agenda.el (org-agenda-highlight-todo): Fix text property
	problem.

	* org-mobile.el (org-mobile-capture-file): Use `mobileorg.org' as
	the capture file, and make it non-configurable.

	* org.el (org-on-heading-p, org-at-heading-p): Make sure these are
	always with `invisible-ok'.
	(org-store-link): No error when there is nothing to link to in the
	agenda.

	* org-list.el (org-update-checkbox-count): Insert changed cookie
	before the old, to avoid problems with invisibility at the end of
	the line.
	(org-update-checkbox-count): Insert changed cookie before the old,
	to avoid problems with invisibility at the end of the line.

	* org.el (org-sort-entries-or-items): Include the final newline.
	(org-fontify-meta-lines-and-blocks): Add indented dynamic block
	lines for fontification.
	(org-dblock-start-re, org-dblock-end-re): Allow indentation.
	(org-prepare-dblock): Store the current indentation of the BEGIN
	line.
	(org-update-dblock): Apply the indentation of the begin line to
	the rest of the block.
	(org-ctrl-c-ctrl-c): Also find indented dblock lines.
	(org-startup-folded): New allowed value `showeverything'.
	(org-startup-options): Add STARTUP keyword `showeverything'.
	(org-set-startup-visibility): Respect value `showeverything' in
	org-startup-folded.

2009-09-17  Carsten Dominik  <carsten.dominik@gmail.com>

	* org.el (org-closest-date): Fix issue with past preference.

	* org-mobile.el (org-mobile-apply-flags): Require `org-archive'.

	* org-archive.el (org-archive-set-tag)
	(org-archive-subtree-default): New commands.

	* org-mobile.el (org-mobile-create-index-file): Fix link to
	capture file.
	(org-mobile-copy-agenda-files): Create the capture file if it does
	not exist.

	* org-clock.el (org-clock-clocktable-default-properties): New
	option.
	(org-clock-report): Use
	`org-clock-clocktable-default-properties'.

2009-09-16  Carsten Dominik  <carsten.dominik@gmail.com>

	* org.el (org-iswitchb-completing-read): Fix typo.

	* org-crypt.el: New file.

	* org.el: Add an entry for org-crypt.

2009-09-15  Carsten Dominik  <carsten.dominik@gmail.com>

	* org-agenda.el (org-agenda-menu): Reorganize the menu for more
	consistency.
	(org-batch-store-agenda-views): New function.
	(org-mobile-force-id-on-agenda-items): Mention variable.
	(org-agenda-title-append): Define variable.
	(org-write-agenda): New export to Org files.
	(org-agenda-get-some-entry-text): New arguments INDENT and KEEP.
	(org-agenda): Allow to keep the restricted file list if a special
	variable is bound to t.
	(org-agenda): Define a special agenda view for working on flagged
	entries.
	(org-agenda-get-restriction-and-command): List the new agenda
	view.
	(org-agenda-show-the-flagging-note): New command.
	(org-agenda-mode-map): New key `?' for looking at the flagging
	note.

	* org.el (org-autoload): Autoload org-mobile.el.
	(org-org-menu): Add menu commands for MobileOrg in the Org menu.

	* org-id.el (org-id-get): Fix bug with forcing ID on an item.

2009-09-15  Carsten Dominik  <carsten.dominik@gmail.com>

	* org-table.el (orgtbl-line-start-regexp): Match also TBLNAME
	statements.
	(org-table-get-remote-range): Match indented #+TBLNAME
	statements.

	* org.el (org-convert-to-odd-levels)
	(org-convert-to-oddeven-levels): Work also correctly if the file
	is in outline-mode.

2009-09-12  Carsten Dominik  <carsten.dominik@gmail.com>

	* org.el (org-store-link): When in agenda buffer, link to
	referenced entry.
	(org-add-planning-info): Remove spaces at eol.

	* org-macs.el (org-with-point-at): Add a `lisp-indent-function'
	property.

2009-09-10  Carsten Dominik  <carsten.dominik@gmail.com>

	* org-latex.el (org-export-latex-first-lines): Fix problem with
	LaTeX export of first line and selected subtree.

	* org.el (org-shifttab): Interpret arg differently when using only
	odd levels.

2009-09-09  Bastien Guerry  <bzg@altern.org>

	* org.el (org-check-agenda-file): Use a more explicit message

2009-09-08  Carsten Dominik  <carsten.dominik@gmail.com>

	* org-exp.el (org-export-remove-special-table-lines): Don't remove
	normal lines.

2009-09-08  Bastien Guerry  <bzg@altern.org>

	* org.el (org-offer-links-in-entry): Don't use "Select link" as a
	prompt in the temporary window.

	* org-agenda.el (org-agenda-bulk-mark): Use a slightly soberer
	prefix for marked entries in the agenda view.

2009-09-07  Andreas Burtzlaff <andy13@gmx.net>  (tiny change)

	* org.el (outline-end-of-subtree): Bugfix: advise this function in
	a way that prevents any trailing character from being displayed.

2009-09-07  Carsten Dominik  <carsten.dominik@gmail.com>

	* org-agenda.el (org-agenda-menu): Fix bugs in the bulk action
	menu.

	* org-exp.el (org-export-remove-special-table-lines): Remove bad
	slow regexp match.

2009-09-06  Carsten Dominik  <carsten.dominik@gmail.com>

	* org-latex.el (org-export-latex-preprocess): Do not protect in
	the LaTeX header.

	* org-src.el (org-edit-src-save): Save window setup while saving.
	(org-edit-src-code): Use new buffer name construction scheme.

2009-09-04  Carsten Dominik  <carsten.dominik@gmail.com>

	* org-agenda.el (org-agenda-entry-text-exclude-regexps): New
	variable.
	(org-agenda-entry-text-cleanup-hook): New hook.
	(org-agenda-get-some-entry-text): Remove matches of
	`org-agenda-entry-text-exclude-regexps' and run the hook
	`org-agenda-entry-text-cleanup-hook'.

	* org.el (org-offer-links-in-entry): New argument ZERO to
	implement a link with index zero.
	(org-cycle-show-empty-lines): Not keep empty line under header
	hidden.
	(org-iswitchb-completing-read): Bind `switchb-use-virtual-buffers'
	to nil for special completion.
	(org-store-link): Don't error before the first heading.

	* org-agenda.el (org-agenda-open-link): Pass the prefix to
	`org-offer-links-in-entry'.

2009-09-03  Carsten Dominik  <carsten.dominik@gmail.com>

	* org-agenda.el (org-agenda-quit): Provide the window argument for
	`window-dedicated-p', Emacs 22 needs it.
	(org-format-agenda-item): If the category is a link, arrange for
	invisible text to replaced with spaces.
	(org-compile-prefix-format): Add the extra space.
	(org-prefix-category-length): New variable.

	* org-exp.el (org-export-cleanup-toc-line): Remove footnote
	references from TOC lines.

	* org.el (org-selected-window): New variable.

	* org-table.el (org-table-edit-formulas): Remember the selected
	window.
	(org-table-fedit-finish, org-table-fedit-abort): Select the window
	that was originally selected.

	* org-exp.el (org-export-preprocess-apply-macros): Scan the
	expansion of a macro for more macro definitions.

	* org-agenda.el (org-agenda-dim-blocked-tasks): Make sure the
	invisibility overlay starts on the newline.

2009-09-02  Carsten Dominik  <carsten.dominik@gmail.com>

	* org-protocol.el (org-protocol-store-link)
	(org-protocol-remember, org-protocol-open-source): Add autoloads.

	* org-compat.el (org-float-time): New function.

	* org.el (org-clock-update-time-maybe)
	(org-sort-entries-or-items, org-do-sort)
	(org-evaluate-time-range, org-time-string-to-seconds)
	(org-closed-in-range): Use `org-float-time'.

	* org-timer.el (org-timer-start, org-timer-pause-or-continue)
	(org-timer-seconds):  Use `org-float-time'.

	* org-clock.el (org-clock-get-clocked-time, org-clock-out)
	(org-clock-sum, org-dblock-write:clocktable)
	(org-clocktable-steps):  Use `org-float-time'.

	* org-agenda.el (org-agenda-last-marker-time)
	(org-agenda-new-marker, org-diary):  Use `org-float-time'.

	* org-compat.el (w32-focus-frame): Declare the w32-focus-frame
	function.

	* org-exp.el (org-get-file-contents): Only protect lines that
	really need it.

	* org-html.el (require): Require cl for compilation.

	* org.el:  Avoid using `default-major-mode'.

	* org-plot.el (require): Require CL only at compile time.

	* org-exp.el (require): Require CL only at compile time.

	* org-agenda.el (org-agenda-quit): When the agenda window is
	dedicated, remove other windows before exiting, so that the frame
	really will be killed.

	* org-exp.el (org-export-handle-include-files): Reset START and
	END for each loop cycle.

2009-09-01  Carsten Dominik  <carsten.dominik@gmail.com>

	* org.el (org-eval-in-calendar): Use
	`org-select-frame-set-input-focus'.

	* org-compat.el (org-select-frame-set-input-focus): New function.

	* org.el (org-update-statistics-cookies): New function.
	(org-mode-map): Bind `C-c #' to `org-update-statistics-cookies'.

2009-08-31  Carsten Dominik  <carsten.dominik@gmail.com>

	* org-src.el (org-edit-fixed-width-region): Set org-src-mode only
	after the local variables are set.

	* org-latex.el (org-export-latex-protect-amp): New function.
	(org-export-latex-links): Protect link ampersands in tables.

	* org-exp.el (org-export-select-backend-specific-text): Match in
	two steps, to avoid regexp problems.

	* org.el (org-offer-links-in-entry): Improve working with many and
	duplicate links.

	* org-agenda.el (org-agenda-show-1): Make more consistent with
	normal cycling.
	(org-agenda-cycle-show): Make more consistent with normal cycling.

	* org-gnus.el (org-gnus-store-link): Restore the linking to a
	website.

2009-08-30  Bastien Guerry  <bzg@altern.org>

	* org-latex.el (org-export-latex-first-lines): Bugfix.

2009-08-29  Carsten Dominik  <carsten.dominik@gmail.com>

	* org-clock.el (org-clock-modify-effort-estimate): Emit message
	about new effort.

	* org.el (org-set-effort): New function.
	(org-mode-map): New key for effort setting command.

	* org-agenda.el (org-agenda): Keep window setup when calling
	agenda from within agenda window.
	(org-agenda-mode-map): New keys for effort setting commands.
	(org-agenda-menu): Add effort setting commands to menu.
	(org-agenda-set-property, org-agenda-set-effort): New functions.

	* org-latex.el (org-export-latex-tables): Fix
	`org-table-last-alignment' and `org-table-last-column-widths' if
	the first column has been removed.

2009-08-28  Carsten Dominik  <carsten.dominik@gmail.com>

	* org.el (org-remove-timestamp-with-keyword): Only remove in
	entry, not in subtree.

	* org-src.el (org-src-lang-modes): Add abbreviation elisp for
	emacs lisp.

	* org.el (org-open-at-point): When on headline, offer all strings
	in entry.

	* org-remember.el (org-remember-templates): Documentation fix.

	* org.el (org-move-subtree-down): Use `org-get-next-sibling' and
	`org-get-last-sibling' instead of the outline versions of these
	functions.
	(org-get-last-sibling): New function.
	(org-refile): Use `org-get-next-sibling' instead of the outline
	version of this function.
	(org-clean-visibility-after-subtree-move): Use
	`org-get-next-sibling' and `org-get-last-sibling' instead of the
	outline versions of these functions.

2009-08-27  Carsten Dominik  <carsten.dominik@gmail.com>

	* org-agenda.el (org-prepare-agenda): When creating a new frame
	for the agenda, make the window dedicated.

	* org-agenda.el (org-agenda-mode-map): New keys for time motion.

	* org-table.el (org-table-align): Change the order of reinsertion
	and deletion, to avoid problems with overlays following the table.

	* org.el (org-parse-time-string): Better error message.
	(org-show-subtree): Use org-end-of-subtree.

	* org-macs.el (org-goto-line): New defsubst.

	* org.el (org-open-file, org-change-tag-in-region)
	(org-fast-tag-show-exit): Don't use `goto-line'.

	* org-table.el (org-table-align, org-table-insert-column)
	(org-table-delete-column, org-table-move-column)
	(org-table-sort-lines, org-table-copy-region)
	(org-table-paste-rectangle, org-table-wrap-region)
	(org-table-get-specials, org-table-rotate-recalc-marks)
	(org-table-get-range, org-table-recalculate)
	(org-table-edit-formulas, org-table-fedit-convert-buffer)
	(org-table-show-reference, org-table-highlight-rectangle): Don't
	use `goto-line'.

	* org-src.el (org-edit-src-code, org-edit-fixed-width-region)
	(org-edit-src-exit): Don't use `goto-line'.

	* org-macs.el (org-preserve-lc): Don't use `goto-line'.

	* org-list.el (org-renumber-ordered-list, org-fix-bullet-type):
	Don't use `goto-line'.

	* org-exp.el (org-export-number-lines): Don't use `goto-line'.

	* org-colview.el (org-columns, org-columns-redo)
	(org-agenda-columns): Don't use `goto-line'.

	* org-colview-xemacs.el (org-columns, org-agenda-columns): Don't
	use `goto-line'.

	* org-agenda.el (org-agenda-mode): Force visual line motion off.
	(org-agenda-add-entry-text-maxlines): Improve docstring.
	(org-agenda-start-with-entry-text-mode): New option.
	(org-agenda-entry-text-maxlines): New option.
	(org-agenda-entry-text-mode): New variable.
	(org-agenda-mode): Set initial value of
	`org-agenda-entry-text-mode'.
	(org-agenda-mode-map): Add the `E' key.
	(org-agenda-menu): Add entry text mode to the menu.
	(org-agenda-get-some-entry-text): Fix line count bug.
	(org-finalize-agenda): Apply entry text mode if appropriate.
	(org-agenda-entry-text-show-here): New function.
	(org-agenda-entry-text-show): New function.
	(org-agenda-entry-text-hide): New function.
	(org-agenda-view-mode-dispatch): Add entry text mode to the view
	key menu.
	(org-agenda-entry-text-mode): New command.
	(org-agenda-set-mode-name): Add entry text mode to the mode line
	string.
	(org-agenda-undo, org-agenda-get-restriction-and-command)
	(org-agenda-get-some-entry-text, org-agenda-redo): Don't use
	`goto-line'.

2009-08-26  Bernt Hansen  <bernt@norang.ca>

	* org-clock.el (org-notify): Bugfix.

2009-08-25  Carsten Dominik  <carsten.dominik@gmail.com>

	* org-agenda.el (org-agenda-open-link): Handle multiple links and
	check for after-string.

	* org-gnus.el (org-gnus-store-link): Simplify.

	* org.el (org-latex-regexps): Don't add extra empty lines for
	display formulas.

2009-08-24  Carsten Dominik  <carsten.dominik@gmail.com>

	* org-agenda.el (org-agenda-get-some-entry-text): New function.
	(org-agenda-add-entry-text): Use
	`org-agenda-get-some-entry-text'.

	* org.el (org-cycle-separator-lines): Update docstring.
	(org-cycle-show-empty-lines): Handle negative values for
	`org-cycle-show-empty-lines'.

	* org-exp.el (org-export-protect-sub-super): New function.
	(org-export-normalize-links): Protect the url of plain links from
	supscript and superscript processing.

	* org-remember.el (org-remember-escaped-%): New function.
	(org-remember-apply-template): Use `org-remember-escaped-%' to
	detect escaped % signs.

2009-08-23  Bastien Guerry  <bzg@altern.org>

	* org-timer.el (org-timer-set-timer): Use `org-notify' and play a
	sound when showing the notification.

	* org-clock.el (org-notify): New function.
	(org-clock-notify-once-if-expired): Use `org-notify'.

	* org-gnus.el (org-gnus-store-link): Handle `gnus-summary-mode'
	and `gnus-article-mode' separately.
	(gnus-summary-article-header): Fix the declare-function.

2009-08-23  Carsten Dominik  <carsten.dominik@gmail.com>

	* org-exp.el (org-export-format-source-code-or-example): Translate
	language.

	* org-src.el (org-src-lang-modes): New variable
	(org-edit-src-code): Translate language.

	* org-exp.el (org-export-format-source-code-or-example): Deal wit
	the new structure of the `org-export-latex-listings-langs'
	variable.

	* org-latex.el (org-export-latex-listings-langs): Change structure
	of the variable from plist to alist.

2009-08-21  Carsten Dominik  <carsten.dominik@gmail.com>

	* org.el (org-in-commented-line): New function.

2009-08-20  Carsten Dominik  <carsten.dominik@gmail.com>

	* org.el (org-hide-block-toggle): Make folded blocks searchable.

2009-08-19  Friedrich Delgado Friedrichs <friedel@nomaden.org>  (tiny change)

	* org.el (org-flag-drawer): More useful error.

2009-08-19  Carsten Dominik  <carsten.dominik@gmail.com>

	* org-remember.el (org-remember-apply-template): Use
	org-icompleting-read.

	* org-publish.el (org-publish): Use org-icompleting-read.

	* org-colview.el (org-columns-edit-value, org-columns-new)
	(org-insert-columns-dblock): Use org-icompleting-read.

	* org-colview-xemacs.el (org-columns-edit-value)
	(org-columns-new, org-insert-columns-dblock): Use
	org-icompleting-read.

	* org-attach.el (org-attach-delete-one, org-attach-open): Use
	org-icompleting-read.

2009-08-18  Carsten Dominik  <carsten.dominik@gmail.com>

	* org.el (org-hierarchical-todo-statistics): Improve docstring.
	(org-version): Return the version text.
	(org-org-menu): Add a menu entry for the new bug reporter.
	(org-submit-bug-report): New command.

	* org-list.el (org-hierarchical-checkbox-statistics): Improve
	docstring.

	* org.el (org-emphasis-regexp-components): Add "`" to set of
	pre-emphasis characters.

	* org-latex.el (org-export-latex-classes): Always include the soul
	package.
	(org-export-latex-emphasis-alist): Use \st for strikethough.

	* org-exp-blocks.el (org-export-blocks-preprocess): Use
	`indent-code-rigidly' to indent.

	* org-agenda.el (org-agenda-get-restriction-and-command): Remove
	properties only if MATCH really is a string.

2009-08-16  Carsten Dominik  <carsten.dominik@gmail.com>

	* org-latex.el (org-export-latex-packages-alist): Fix
	customization type.

	* org.el (org-create-formula-image): Also use
	`org-export-latex-packages-alist'.

	* org-html.el (org-export-as-html): Fix bug in footnote regexp.
	(org-export-as-html): Format footnotes correctly.

2009-08-14  Carsten Dominik  <carsten.dominik@gmail.com>

	* org.el (org-fast-tag-selection): Avoid text properties on tags
	in the alist.

	* org-agenda.el (org-agenda-get-restriction-and-command): Avoid
	text properties on the match element.

2009-08-12  Carsten Dominik  <carsten.dominik@gmail.com>

	* org.el (org-set-regexps-and-options): Make sure the list of done
	keywords is not invalid.

	* org-exp.el (org-export-interpolate-newlines): New function.

2009-08-11  Carsten Dominik  <carsten.dominik@gmail.com>

	* org.el (org-format-latex): Avoid nested overlays.

	* org-latex.el (org-export-latex-listings-langs): Add a few more
	languages.

	* org-exp.el (org-export-preprocess-apply-macros): Make sure to
	ignore newlines and space before the first macro argument.

	* org-latex.el (org-export-latex-tables): Remove save-excursion
	around `org-table-align'.

2009-08-10  Carsten Dominik  <carsten.dominik@gmail.com>

	* org.el (org-export-html-special-string-regexps): Definition
	moved into org.el

	* org-exp.el (org-export-preprocess-apply-macros): Allow newlines
	in macro calls.

2009-08-09  Carsten Dominik  <carsten.dominik@gmail.com>

	* org-latex.el (org-export-latex-listings)
	(org-export-latex-listings-langs): New options.

	* org-exp.el (org-export-format-source-code-or-example): Use
	listing package if requested by the user.

2009-08-08  Bastien Guerry  <bzg@altern.org>

	* org.el (org-iswitchb): Fix bug when aborting the `org-iswitchb'
	command before actually switching to a buffer.

2009-08-07  Carsten Dominik  <carsten.dominik@gmail.com>

	* org-exp.el (org-get-file-contents): Only quote org lines when
	the markup is src or example.

	* org-agenda.el (org-agenda-skip-scheduled-if-deadline-is-shown):
	New option
	(org-agenda-get-day-entries): Remember deadline results and pass
	them on into the function getting the scheduling information.
	(org-agenda-get-scheduled): Accept deadline results as parameters
	and maybe skip some entries.
	(org-agenda-skip-scheduled-if-deadline-is-shown): New option.

	* org.el (org-insert-heading): When respecting content, do not
	convert current line to headline.

	* org-clock.el (org-clock-save-markers-for-cut-and-paste): Also
	cheeeeeck the hd marker
	(org-clock-in): Also set the hd marker.
	(org-clock-out): Also set the hd marker.
	(org-clock-cancel): Reset markers.

	* org.el (org-clock-hd-marker): New marker.

	* org-faces.el (org-agenda-clocking): New face.

	* org-agenda.el (org-agenda-mark-clocking-task): New function.
	(org-finalize-agenda): call `org-agenda-mark-clocking-task'.

	* org.el (org-modules): Add org-track.el.

	* org-agenda.el (org-agenda-bulk-marked-p): New function.
	(org-agenda-bulk-mark, org-agenda-bulk-unmark): Use
	`org-agenda-bulk-marked-p'.
	(org-agenda-bulk-toggle): New command.

2009-08-06  Carsten Dominik  <carsten.dominik@gmail.com>

	* org.el (org-move-subtree-down): Hide subtree if it was folded,
	not just the body.

	* org-remember.el (org-remember-finalize): Avoid buffer-modified
	messages.

2009-08-06  James TD Smith  <ahktenzero@mohorovi.cc>

	* org-plot.el (org-plot/gnuplot): Stop datafile from being deleted
	before gnuplot can read it.

2009-08-05  Carsten Dominik  <carsten.dominik@gmail.com>

	* org-latex.el (org-export-latex-first-lines): Fix bug with
	finding the end of the first lines.

	* org.el (org-create-formula-image): Remove the -E option for
	dvipng.

	* org-exp.el (org-default-export-plist): Respect #+BIND.
	(org-export-confirm-letbind): New function.

	* org.el (org-paste-subtree): Test the kill ring entry if it is
	going to be used.
	(org-copy-subtree): Use `org-forward-same-level'.
	(org-forward-same-level): Respect the `invisibe-ok' arg for
	back-to-heading.

2009-08-04  Carsten Dominik  <carsten.dominik@gmail.com>

	* org.el (org-table-map-tables): Make sure cursor is back at table
	beginning after funcall.

	* org-agenda.el (org-agenda-bulk-action): Make sure parents are
	handled before children, and do not error if an entry is not
	found, probably because it hase been remove when the parent was
	archived or refiled.

	* org.el (org-ido-completing-read): Accept straight lists for
	completion as well as alists.

	* org-html.el (org-export-as-html): Fix parenthesis error in
	footnore code.

	* org-timer.el (org-timer-cancel-timers): Renamed from
	`org-timer-cancel-timers'.

	* org.el (org-cycle-internal-local): Fix problem with finding next
	invisible line.

2009-08-03  Carsten Dominik  <carsten.dominik@gmail.com>

	* org-list.el (org-list-send-list): Call
	`org-list-goto-true-beginning' instead of
	`org-list-find-true-beginning', which does not exist.

	* org-timer.el (org-timer-reset-timers): Use `mapc'.
	(org-timer-set-timer): Do not assign to heading.

	* org-id.el (org-id-open): Quote function name.

	* org-macs.el (org-unmodified): Turn off recording undo
	information while running inside the macro.

	* org-indent.el (org-hide-leading-stars-before-indent-mode): New
	variable.
	(org-indent-mode): Remember and restore value of
	org-hide-leading-stars before `org-indent-mode'.

	* org-table.el (org-table-export): Also work in file-less
	buffers.

	* org.el (org-startup-indented): New option.
	(org-startup-options): Add new options indent and noindent.
	(org-unfontify-region): Remove line-prefix and wrap-prefix
	properties.
	(org-after-demote-entry-hook, org-after-promote-entry-hook): New
	hooks.
	(org-promote, org-demote): Run the new hooks.

	* org-table.el (org-table-align): Replace leading \n as well.

	* org-exp.el (org-export-push-to-kill-ring): Remove `line-prefix'
	and `line-wrap' text properties.

	* org-compat.el (org-kill-new): New function.

	* org-agenda.el (org-format-agenda-item): Remove `line-prefix' and
	`line-wrap' text properties.

	* org-indent.el: New file.

2009-08-02  Carsten Dominik  <carsten.dominik@gmail.com>

	* org.el (org-provide-todo-statistics): Tweak docstring.

	* org-id.el (org-id-open): Honor `org-link-frame-setup'.

2009-08-01  Carsten Dominik  <carsten.dominik@gmail.com>

	* org-exp.el (org-export-as-org): Insert the "-source" string
	before the extension.

	* org.el (org-read-date): Make sure the calendar is in the current
	frame.
	(org-set-emph-re): Remove the ? from the post-match.
	(org-emphasis-regexp-components): Add backslash to the
	postmatch class.
	(org-set-font-lock-defaults): Write \n instead of \xa, and make it
	optional so that also lines at the end of the buffers will still
	be matched as headlines.

	* org-table.el (org-table-error-on-row-ref-crossing-hline):
	Variable made obsolete.
	(org-table-relative-ref-may-cross-hline): New option.
	(org-table-find-row-type): Honow the new option
	`org-table-relative-ref-may-cross-hline'.

2009-07-31  Carsten Dominik  <carsten.dominik@gmail.com>

	* org-table.el (org-table-cut-region, org-table-copy-region): Work
	on single field if no active region.

2009-07-27  Carsten Dominik  <carsten.dominik@gmail.com>

	* org-latex.el (org-export-latex-make-header): Only insert title
	if one is defined.

	* org.el (org-make-options-regexp): Allow empty values.

	* org-html.el (org-export-as-html): Move hrule detection to after
	plain list handling.

2009-07-26  Carsten Dominik  <carsten.dominik@gmail.com>

	* org-html.el (org-format-org-table-html): Fix colgroup tags.

2009-07-23  Carsten Dominik  <carsten.dominik@gmail.com>

	* org.el (org-cycle-internal-local): Improved version of finding
	next visible line.
	(org-cycle-hide-drawers): Only hide drawers if this is really
	necessary.
	(outline-end-of-subtree): Make `outline-end-of-subtree' use the
	org-version of this function in Org-mode.  We use advice to
	implement this change, so that future changes to this function in
	outline.el wil be handled properly.
	(org-forward-same-level, org-backward-same-level): New commands.

2009-07-21  Carsten Dominik  <carsten.dominik@gmail.com>

	* org.el (org-remove-empty-overlays-at)
	(org-clean-visibility-after-subtree-move): New functons.
	(org-move-subtree-down): Simplify cleanup of display.

2009-07-20  Carsten Dominik  <carsten.dominik@gmail.com>

	* org-mac-message.el (org-mac-message-get-links): Improve
	docstring.  Make argument SELECT-OR-FLAGGED optional, default to
	"s".  Fix the return value.
	(org-mac-message-insert-flagged): Simplify.

	* org.el (org-refile-get-location): Tamper with refile history o
	that history contains compete matches instead of the entered
	string.

2009-07-19  Carsten Dominik  <carsten.dominik@gmail.com>

	* org.el (org-store-link): Never store a link to an inline task.

	* org-inlinetask.el (org-inlinetask-insert-task): New command.

	* org-footnote.el (org-footnote-goto-local-insertion-point): Skip
	inline tasks when positioning footnotes.

	* org-inlinetask.el (org-inlinetask-remove-END-maybe): New
	function.

	* org.el (org-refile): Remove the END line when archiving an
	inline task that does have an END line.

	* org-archive.el (org-archive-subtree): Remove the END line when
	archiving an inline task that does have an END line.

	* org-macs.el (org-with-limited-levels): New macro.
	(org-get-limited-outline-regexp): New function.

	* org-exp.el (org-export-format-source-code-or-example): Fix bug
	that did not enumerate first line.
	(org-export-mark-radio-links): Skip matches in links.

2009-07-18  Carsten Dominik  <carsten.dominik@gmail.com>

	* org.el (org-activate-plain-links): Make single-match.
	(org-adapt-indentation): Fix docstring.

	* org-macs.el (org-unmodified): Turn of modification hooks while
	running this macro.

2009-08-02  Bastien Guerry  <bzg@altern.org>

	* org.el (org-adapt-indentation): Slightly improve the docstring.
	(org-occur): Sends an error when the user inputs an empty string.
	(org-priority): Bugfix: the tag alignement should happen within
	save-excursion.

2009-07-31  Bastien Guerry  <bzg@altern.org>

	* org.el (org-make-link-regexps): Don't exclude parentheses from
	`org-plain-link-re'
	(org-cycle-internal-local): When locally cycling, switch directly
	from CHILDREN to FOLDED if there is no subtree
	(org-cycle): Update the docstring to document the new behavior of
	`org-cycle-internal-local'.

2009-07-29  Nicolas Goaziou <n.goaziou@neuf.fr>  (tiny change)

	* org-clock.el (org-clock-in): Bugfix: recognize timestamps with
	an abbreviated format for days.

2009-07-27  Bastien Guerry  <bzg@altern.org>

	* org-protocol.el (org-protocol-default-template-key): New
	option.

	* org.el (org-refile): Bugfix: save-excursion before reading the
	refile target, otherwise cursor moves might confuse `org-refile'.

	* org-html.el (org-export-as-html): Bugfix: correctly convert the
	footnote reference before the footnote itself.

	* org.el (org-toggle-heading): Bugfix: correctly convert list
	items before the first headline.

	* org-html.el (org-export-html-footnote-format): New option for
	formatting the footnote reference.
	(org-export-as-html): Use the new option.

	* org.el (org-provide-todo-statistics): Allow a list of TODO
	keywords to compute statistics against headlines containing a
	keyword from this list.
	(org-update-parent-todo-statistics): Possibly use the new allowed
	value of `org-provide-todo-statistics'.

2009-07-26  Bastien Guerry  <bzg@altern.org>

	* org-timer.el: Add autoload cookie.

	* org.el (org-occur-link-in-agenda-files): New function.

	* org-timer.el (org-timer-last-timer): New variable.

	* org-agenda.el (org-agenda-mode-map): New key for
	org-timer-set-timer called from the agenda.

	* org.el (org-mode-map): New key for org-timer-set-timer.

	* org-timer.el (org-timer-reset-timers)
	(org-timer-show-remaining-time, org-timer-set-timer): New
	functions.

	* org-clock.el (org-show-notification): Update the docstring.

	* org.el (org-provide-todo-statistics): Allow new value
	'all-headlines for this option, which includes entries with no
	TODO keywords in the todo statistics.
	(org-update-parent-todo-statistics): Possibly use the new
	'all-headline value from `org-provide-todo-statistics'.

2009-07-25  Bastien Guerry  <bzg@altern.org>

	* org-clock.el (org-dblock-write:clocktable): Add a new option
	:timestamp which allows display of timestamps in clock reports.

	* org.el (org-mode-map): Define new key `C-c C-*': convert a plain
	list to a subtree, preserving the structure of the list.
	(org-set-emph-re): Make the last element optional in the regexp.
	This regexp now matches an emphasized string at the end of a line.

	* org-list.el (org-list-goto-true-beginning)
	(org-list-make-subtree, org-list-make-subtrees): New functions.

	* org.el (org-eval-in-calendar): Select the right frame.
	(org-save-frame-excursion): Remove this macro.

2009-07-24  Bastien Guerry  <bzg@altern.org>

	* org-list.el (org-list-beginning-re): Bugfix: don't use * when
	trying to find the beginning of a list.

	* org-exp.el (org-get-file-contents): Use a new argument: markup.
	When present, tell org-get-file-contents not to protect org-like
	lines.

	* org-id.el (org-id-uuid-program): New option to set the name of
	the uuidgen program.
	(org-id-method): Use `org-id-uuid-program'.
	(org-id-new): Use `org-id-uuid-program'.

2009-07-23  Bastien Guerry  <bzg@altern.org>

	* org-exp.el (org-export-number-lines): Allow whitespace in code
	references.  Allow the -r switch to remove the references in the
	source code even when the lines are not numbered: the labels can
	be explicit enough.

	* org.el (org-fontify-whole-heading-line): New option.
	(org-set-font-lock-defaults): Use the new option.

	* org-clock.el (org-show-notification-handler): New option.
	(org-show-notification): Use the new option.

2009-07-21  Bastien Guerry  <bzg@altern.org>

	* org.el (org-eval-in-calendar): Fix a bug about calendar
	navigation when `calendar-setup' value is 'calendar-only.

2009-07-19  Bastien Guerry  <bzg@altern.org>

	* org.el (orgstruct++-mode): Fix typo in docstring.
	(org-insert-link): Clean up: (or (...)) => (...)
	(org-insert-link): Use TAB for stored links completion.

2009-07-18  Bastien Guerry  <bzg@altern.org>

	* org.el (org-get-refile-targets): Fix bug: don't ignore case when
	building the list of targets.

	* org-remember.el (org-remember-delete-empty-lines-at-end): New
	option.
	(org-remember-handler): Use the new option.

2009-07-17  James TD Smith  <ahktenzero@mohorovi.cc>

	* org.el (org-tags-sort-function): New option for sorting tags.
	(org-set-tags): Use the new option to sort tags.

	* org-plot.el (org-plot/gnuplot): Run with an idle timer to avoid
	premature deletion of the data when using org-plot in a script.

2009-07-17  Bastien Guerry  <bzg@altern.org>

	* org-clock.el (org-clock-in-prepare-hook): New hook.
	(org-clock-in): Use this new hook.

2009-07-16  Bastien Guerry  <bzg@altern.org>

	* org.el (org-special-ctrl-a/e): Explicitely bind the value
	'reversed for this option to the "true line boundary first"
	behavior.
	(org-tags-match-list-sublevels): Document the 'indented value for
	this variable.

	* org-latex.el (org-export-latex-first-lines): Fix problem with
	publishing the region.

	* org-exp.el (org-export-format-source-code-or-example): Fix
	bad line numbering when exporting examples in HTML.

	* org-colview.el (org-format-time-period): Formats a time in
	fractional days as days, hours, mins, seconds.
	(org-columns-display-here): Add special handling for SINCE and
	SINCE_IA to format for display.

2009-07-12  James TD Smith  <ahktenzero@mohorovi.cc>

	* org.el (org-tags-sort-function): Add custom declaration for tags
	sorting function.
	(org-set-tags): Sort tags if org-tags-sort-function is set

2009-07-08  Carsten Dominik  <carsten.dominik@gmail.com>

	* org-clock.el (org-clock-goto): Find hidden headlines as well.

	* org.el (org-narrow-to-subtree): Find hidden headlines as well.

	* org-plot.el (org-plot/add-options-to-plist): Add timeind
	option.

2009-07-07  Carsten Dominik  <carsten.dominik@gmail.com>

	* org-publish.el (org-publish-remove-all-timestamps): New function.
	(org-publish-all): Remove all timestamp files if `org-publish-all'
	is called with a prefix argument.

	* org-list.el (org-indent-item): Fix typo.
	(org-item-indent-positions): Normalize ordered bullet.

	* org-html.el (org-export-html-home/up-format): New option.
	(org-export-as-html): Insert the up and HOME links.

2009-07-06  Carsten Dominik  <carsten.dominik@gmail.com>

	* org-html.el (org-export-as-html): Insert the title into the
	option plist.
	(org-export-html-insert-plist-item): New function.
	(org-export-as-html): Call `org-export-html-insert-plist-item'.

	* org-macs.el (org-set-local): Make a local variable, do not make
	the variable buffer-local!

	* org-latex.el (org-export-as-latex): Call `org-install-letbind'.

	* org-html.el (org-export-as-html): Call `org-install-letbind'.

	* org-docbook.el (org-export-as-docbook): Call
	`org-install-letbind'.

	* org-ascii.el (org-export-as-ascii): Call `org-install-letbind'.

	* org-exp.el (org-infile-export-plist): Read BIND lines.
	(org-install-letbind): New function.
	(org-export-as-org, org-export-preprocess-string): Call
	`org-install-letbind'.

	* org-src.el (org-edit-src-exit): Untabify the example before
	returning to Org.

	* org-list.el (org-list-demote-modify-bullet): New option.
	(org-first-list-item-p): Save point.
	(org-fix-bullet-type): New optional argument FORCE-BULLET.
	(org-indent-item): Honor `org-list-demote-modify-bullet'.
	(org-item-indent-positions): Return bullet types along with
	indentation.

2009-07-05  Carsten Dominik  <carsten.dominik@gmail.com>

	* org.el (org-show-entry): Hide drawers.

2009-07-03  Carsten Dominik  <carsten.dominik@gmail.com>

	* org-footnote.el (org-footnote-auto-adjust): New option.
	(org-footnote-auto-adjust-maybe): New function.
	(org-footnote-new, org-footnote-delete): Call
	`org-footnote-auto-adjust-maybe'.

	* org.el (org-startup-options): Add new footnote-related
	keywords.

	* org-publish.el (org-publish-timestamp-filename): Additional
	arguments PUB-DIR and PUB-FUNC, which are included in the hash.
	(org-publish-needed-p): Additional arguments PUB-DIR PUB-FUNC
	TRUE-PUB-DIR.  Pass them through to
	`org-publish-timestamp-filename'.
	(org-publish-update-timestamp): Additional arguments PUB-DIR and
	PUB-FUNC, which are included in the hash.
	(org-publish-file): Delay timestamp test until the publishing
	function is known.

2009-07-02  Carsten Dominik  <carsten.dominik@gmail.com>

	* org-agenda.el (org-agenda-bulk-action): Add scheduling and
	setting the deadline.

	* org.el (org-read-date-final-answer): New variable.
	(org-read-date): Store the final answer string, including the date
	from the calendar, for reuse by agenda bulk commands.

	* org-publish.el (org-publish-attachment): Fix publishing of
	attachments.

	* org-latex.el (org-export-latex-quotation-marks): Fix export of
	quotation makrs in parenthesis.
	(org-remove-initial-hash): New function.
	(org-export-latex-preprocess): Fix bug with infinite loop if
	environment is not properly closed.

	* org-table.el (org-table-get-remote-range): Find #+TBLNAME also
	when indented.

	* org.el (org-fontify-meta-lines-and-blocks): Make #+TBLNAME
	highlight also when indented.

2009-07-01  Carsten Dominik  <carsten.dominik@gmail.com>

	* org-footnote.el (org-footnote-renumber-fn:N): New command.
	(org-footnote-action): Offer renumbering.

	* org.el (org-cycle): Honor the `integrate' value of
	org-cycle-include-plain-lists'.

	* org-list.el (org-cycle-include-plain-lists): New allowed value
	`internal'.  Improve the docstring.

	* org.el (org-set-autofill-regexps): Improve the paragraph-start
	regexp to work better with LaTeX commands.

2009-06-30  Carsten Dominik  <carsten.dominik@gmail.com>

	* org-feed.el (org-feed-update): fix problem with non-existing
	buffer.
	(org-feed-skip-http-headers): New function.
	(org-feed-get-feed): Call `org-feed-skip-http-headers'.
	(org-feed-get-feed): Fix command line arguments for curl.

2009-06-28  Carsten Dominik  <carsten.dominik@gmail.com>

	* org-latex.el (org-export-latex-inline-image-extensions): Add ps
	and eps extensions.

2009-06-27  Carsten Dominik  <carsten.dominik@gmail.com>

	* org-agenda.el (org-write-agenda): Make sure org-icalendar is
	loaded.

	* org.el (org-map-entries): No longer force
	`org-tags-match-list-sublevels' to t during a todo-only tags
	search.

2009-06-26  Carsten Dominik  <carsten.dominik@gmail.com>

	* org-latex.el (org-export-latex-low-levels): Allow user-defined
	environment.
	(org-export-latex-subcontent): Handle user-defined environment.

	* org-agenda.el (org-agenda-view-mode-dispatch): Add more keys to
	the View dispatcher.

	* org.el (org-hide-block-toggle): Use `org-make-overlay' instead of
	`make-overlay'.

	* org-latex.el (org-export-as-pdf): Protect match data during call
	to shell-quote-argument.

	* org-agenda.el (org-agenda-mode-map): Modify bulk action keys.
	(org-agenda-view-mode-dispatch): New function.

2009-06-24  Carsten Dominik  <carsten.dominik@gmail.com>

	* org-agenda.el (org-agenda-mode): Reset list of marks.
	(org-agenda-mode-map): Define new keys for refile and bulk action.
	(org-agenda-menu): Add menu itesm for refile and bulk action.
	(org-agenda-refile): New function.
	(org-agenda-set-tags): Optional arguments TAG and ONOFF.
	(org-agenda-marked-entries): New variable.
	(org-agenda-bulk-select, org-agenda-remove-bulk-action-overlays)
	(org-agenda-remove-all-bulk-action-marks)
	(org-agenda-bulk-action): New functions/commands.

2009-06-23  Carsten Dominik  <carsten.dominik@gmail.com>

	* org-exp.el (org-get-file-contents): Protect org-like lines in
	included files.
	(org-export-format-source-code-or-example): Remove newlines.

	* org-latex.el (org-export-latex-links): Check for no-description
	marking.

	* org-exp.el (org-export-preprocess-apply-macros): Switch macro
	argument separator back to comma.
	(org-export-normalize-links): Mark links without description.

2009-06-22  Carsten Dominik  <carsten.dominik@gmail.com>

	* org-exp.el (org-infile-export-plist): Fix bug in macro
	processing.

	* org-agenda.el (org-agenda-clock-out): Update line after clocking
	out.
	(org-agenda-highlight-todo): Fix bug with highlighting.

2009-06-21  Carsten Dominik  <carsten.dominik@gmail.com>

	* org.el (org-set-font-lock-defaults): Adapt formatting to capture
	new alignment strings.

	* org-table.el (orgtbl-self-insert-command): Add yas/expand to
	command list.
	(org-table-align): Check for forced align type.

	* org.el (org-self-insert-command): Add yas/expand to command
	list.

	* org-clock.el (org-clock-in-hook): New hook.
	(org-clock-in): Run `org-clock-in-hook.
	(org-clock-out-hook): New hook.
	(org-clock-out): Run `org-clock-out-hook.
	(org-clock-cancel-hook): New hook.
	(org-clock-cancel): Run `org-clock-cancel-hook.
	(org-clock-goto-hook): New hook.
	(org-clock-goto): Run `org-clock-goto-hook.

2009-06-20  Carsten Dominik  <carsten.dominik@gmail.com>

	* org.el (org-store-link): Better default description for link to
	Org-mode headline.

	* org-exp.el (org-export-generic): Autoload the generic exporter
	function.
	(org-export): Implement the `g' key for the generic exporter.

2009-06-19  Carsten Dominik  <carsten.dominik@gmail.com>

	* org-table.el (orgtbl-setup): Add a binding for `S-iso-lefttab',
	and for zbacktab'.

	* org-exp-blocks.el (org-ditaa-jar-path): Fix default ditaa path.

	* org-exp.el (org-infile-export-plist): Get macros also from
	#+SETUPFILE.

2009-06-18  Carsten Dominik  <carsten.dominik@gmail.com>

	* org-colview.el (org-columns-capture-view): Protect vertical bars
	in column values.
	(org-columns-capture-view): Exclude comment and archived trees.

	* org-colview-xemacs.el (org-columns-capture-view): Protect
	vertical bars in column values.
	(org-columns-capture-view): Exclude comment and archived trees.

	* org.el (org-quote-vert): New function.

	* org-latex.el (org-export-latex-verbatim-wrap): New option.

	* org-exp.el (org-export-format-source-code-or-example): Use
	`org-export-latex-verbatim-wrap'.

	* org.el (org-clone-subtree-with-time-shift): Also shift inactive
	time stamps.

	* org-html.el (org-export-table-row-tags): New option.
	(org-format-org-table-html): Rename `nlines' to `nline', use new
	option.


2009-06-17  Carsten Dominik  <carsten.dominik@gmail.com>

	* org-exp-blocks.el: Declare functions and variables.

	* org-remember.el (org-remember-templates): Allow the headline
	element to be a function.
	(org-remember-apply-template): If the headline is a function, call
	it to get the true function.

	* org-clock.el (org-clock-menu): New function.
	(org-clock-update-mode-line): Update help string.
	(org-clock-modify-effort-estimate): New function.
	(org-clock-mark-default-task): New function.

	* org.el (org-hh:mm-string-to-minutes): Also take just a number of
	minutes as input.
	(org-org-menu): Add new clocking stuff.
	(org-clock-is-active): New function.

2009-06-14  Carsten Dominik  <carsten.dominik@gmail.com>

	* org.el (org-open-non-existing-files): Improve docstring.

2009-06-11  Carsten Dominik  <carsten.dominik@gmail.com>

	* org-icalendar.el (org-icalendar-include-bbdb-anniversaries): New
	option.
	(org-export-icalendar): Call `org-bbdb-anniv-export-ical'.

	* org-bbdb.el (org-bbdb-anniv-export-ical): New function.

	* org-list.el (org-get-checkbox-statistics-face): Use the new
	faces.

	* org-faces.el (org-checkbox-statistics-todo)
	(org-checkbox-statistics-done): New faces.

2009-06-09  Carsten Dominik  <carsten.dominik@gmail.com>

	* org-src.el (org-src-mode): Renamed from `org-exit-edit-mode'.
	(org-edit-src-exit): Better cursor positioning when returning from
	editing.

	* org-latex.el (org-export-latex-use-verb): New variable.
	(org-export-latex-emph-format): Prefer \texttt over \verb when
	org-export-latex-use-verb is set.

2009-06-08  Carsten Dominik  <carsten.dominik@gmail.com>

	* org-docbook.el (org-export-docbook-close-lists-maybe): Also look
	at normal indentation.

	* org-html.el (org-export-html-close-lists-maybe): Also look at
	normal indentation.

	* org-remember.el (org-remember-handler): Abort remember if the
	buffer is empty.

	* org-src.el (org-edit-src-content-indentation): New option.
	(org-edit-src-exit): Apply extra indentation.

	* org-exp.el (org-export-format-source-code-or-example): Run
	`org-src-mode-hook'.

	* org-src.el (org-src-mode-hook): New variable.
	(org-edit-src-code): Run `org-src-mode-hook'.

2009-06-07  Carsten Dominik  <carsten.dominik@gmail.com>

	* org.el (org-indent-line-function): Fix indentation of +#end lines.

	* org-src.el (org-edit-src-get-indentation): New function.
	(org-edit-src-code): Base indentation on the begin line.

2009-06-07  Tassilo Horn  <tassilo@member.fsf.org>

	* org-gnus.el (org-gnus-store-link): Require message.el in
	org-gnus-store-link.

2009-06-07  Carsten Dominik  <carsten.dominik@gmail.com>

	* org-src.el: New file, split out of org.el

	* org-docbook.el (org-export-as-docbook): Better indentation
	treatment.

	* org-macs.el (org-replace-match-keep-properties): New function.

	* org-exp.el (org-export-mark-blockquote-verse-center): Better
	preprocessing of center and quote and verse blocks.

	* org-docbook.el (org-export-docbook-close-lists-maybe): New function.
	(org-export-as-docbook): Close lists when original indentation
	mandates it.

	* org-html.el (org-export-html-close-lists-maybe): New function.
	(org-export-as-html): Close lists when original indentation
	mandates it.

	* org-list.el (org-list-end): Respect the stored "original"
	indentation when determining the end of the list.

	* org-exp.el (org-export-replace-src-segments-and-examples):
	Remember indentation correctly.

2009-06-06  Carsten Dominik  <carsten.dominik@gmail.com>

	* org-clock.el (org-clock-update-mode-line): Apply face
	org-mode-line-clock.

	* org-faces.el (org-mode-line-clock): New face.

2009-06-05  Tassilo Horn  <tassilo@member.fsf.org>

	* org-gnus.el (org-gnus-store-link): Fix bug where
	`org-gnus-store-link' used wrong subject when called in an article
	buffer.  Patch provided by fengli AT gmail DOT com.

2009-06-04  Carsten Dominik  <carsten.dominik@gmail.com>

	* org-exp.el (org-export-format-source-code-or-example): Remember
	the original indentation of source code snippets and examples.

	* org-latex.el (org-export-as-latex): Relocate the table of
	contents.

	* org.el (org-ctrl-c-ctrl-c): Update clock lines.

	* org-agenda.el (org-run-agenda-series): Scope global options also
	when creating the agenda buffer.

2009-06-03  Carsten Dominik  <carsten.dominik@gmail.com>

	* org.el (org-adapt-indentation): Improve documentation.
	(org-insert-property-drawer): Respect org-adapt-indentation when
	inserting the drawer.
	(org-remove-flyspell-overlays-in): New function.
	(org-do-emphasis-faces, org-activate-plain-links)
	(org-activate-code, org-fontify-meta-lines-and-blocks)
	(org-activate-angle-links, org-activate-footnote-links)
	(org-activate-bracket-links, org-activate-dates)
	(org-activate-target-links, org-activate-tags): Remove flyspell
	overlays.

2009-06-02  Carsten Dominik  <carsten.dominik@gmail.com>

	* org.el (org-edit-src-save): New function.

	* org-clock.el (org-clock-out-switch-to-state): New option.
	(org-clock-out): Honor `org-clock-out-switch-to-state'.

	* org-compat.el (org-compatible-face): Improve macro.

	* org.el (org-global-properties-fixed): Add default for
	CLOCK_MODELINE_TOTAL.

	* org-clock.el (org-clock-sum): Accept lists and strigs as tstart
	andd tend.
	(org-clock-sum-current-item): Optional argument TSTART, pass it to
	org-clock-sum.
	(org-clock-get-sum-start): New function.

	* org.el (org-startup-options): New keywords blockhide and
	blockshow.
	(org-mode): Add new invisibility spec.
	(org-set-startup-visibility): Hide block on startup if so
	desired.
	(org-hide-block-startup): New option.
	(org-block-regexp): New constant.
	(org-hide-block-overlays): New variable.
	(org-block-map, org-hide-block-toggle-all, org-hide-block-all)
	(org-show-block-all, org-hide-block-toggle-maybe)
	(org-hide-block-toggle): New functions.
	(org-edit-src-exit): Do not quote lines starting with # and no +
	behind it.
	(org-auto-repeat-maybe): Add LAST_REPEAT properter for a repeating
	entry.

2009-05-30  Carsten Dominik  <carsten.dominik@gmail.com>

	* org.el (org-buffer-property-keys): Add Effort property for
	completion.

2009-05-28  Carsten Dominik  <carsten.dominik@gmail.com>

	* org-clock.el (org-clock-sum-current-item): Fix positioning bug
	when retrieving total clocked time in the subtree.

	* org.el (org-quoting-blocks): New variable.

2009-05-27  Carsten Dominik  <carsten.dominik@gmail.com>

	* org-table.el (org-table-store-formulas)
	(org-table-get-stored-formulas, org-table-fix-formulas)
	(org-table-edit-formulas, orgtbl-ctrl-c-ctrl-c)
	(orgtbl-gather-send-defs): Allow indented #+TBLFM line.

	* org.el (org-fontify-meta-lines, org-ctrl-c-ctrl-c): Allow
	indented #+TBLFM line.

	* org-footnote.el (org-footnote-goto-local-insertion-point): Allow
	indented #+TBLFM line.

	* org-colview.el (org-dblock-write:columnview): Allow indented
	#+TBLFM line.

	* org-colview-xemacs.el (org-dblock-write:columnview): Allow
	indented #+TBLFM line.

	* org-clock.el (org-dblock-write:clocktable): Allow indented
	#+TBLFM line.

2009-05-26  Carsten Dominik  <carsten.dominik@gmail.com>

	* org-exp.el (org-export-format-source-code-or-example): Make
	editing indented blocks work correctly.

	* org.el (org-edit-src-nindent): New variable.
	(org-edit-src-code, org-edit-fixed-width-region)
	(org-edit-src-find-region-and-lang, org-edit-src-exit): Make
	editing indented blocks work correctly.

2009-05-24  Carsten Dominik  <carsten.dominik@gmail.com>

	* org-exp.el (org-export-replace-src-segments-and-examples): FInd
	indented blocks.
	(org-export-format-source-code-or-example): Fix indentation of
	blocks.
	(org-export-remove-indentation): New function.
	(org-export-select-backend-specific-text): Allow backend-specific
	code to be indented.
	(org-export-mark-blockquote-verse-center): Allow markers to be
	indented.

	* org.el (org-fontify-meta-lines): New function.
	(org-set-font-lock-defaults): Call the new fontification
	function.

	* org-faces.el (org-meta-line): New face
	(org-block):  New face.

2009-05-27  Carsten Dominik  <carsten.dominik@gmail.com>

	* org.el (org-treat-insert-todo-heading-as-state-change)
	(org-treat-S-cursor-todo-selection-as-state-change): New
	variables.
	(org-insert-todo-heading): Honor
	`org-treat-insert-todo-heading-as-state-change'.
	(org-shiftright, org-shiftleft): Honor
	`org-treat-S-cursor-todo-selection-as-state-change'.
	(org-inhibit-logging): New variable.

2009-05-23  Carsten Dominik  <carsten.dominik@gmail.com>

	* org-agenda.el (org-remove-subtree-entries-from-agenda): Reduce
	range for marker position checking.

	* org-latex.el (org-export-latex-first-lines): Fix bug when
	exporting a region.

2009-05-22  Carsten Dominik  <carsten.dominik@gmail.com>

	* org-exp.el (org-export-push-to-kill-ring): Protect using
	x-set-selection, because that does not always work.

	* org-agenda.el (org-agenda-list): Apply the new face
	`org-agenda-date-today'.

	* org-faces.el (org-agenda-date-today): New face.

2009-05-21  Carsten Dominik  <carsten.dominik@gmail.com>

	* org-agenda.el (org-agenda-to-appt): Turn off restriction when
	creating appointments.

	* org-latex.el (org-export-latex-low-levels): Fix customization
	type.

	* org.el (org-priority, org-shiftup, org-shiftdown): Disable
	priority commands.

	* org-agenda.el (org-agenda-priority): Disable priority commands.

	* org.el (org-enable-priority-commands): New option.

	* org-colview-xemacs.el (org-columns-compute)
	(org-columns-number-to-string): Fix problems with empty fields.

	* org-colview.el (org-columns-compute)
	(org-columns-number-to-string): Fix problems with empty fields.

	* org-exp.el (org-export-push-to-kill-ring): New function.
	(org-export-copy-to-kill-ring): New option.

	* org-latex.el (org-export-as-latex): Call
	`org-export-push-to-kill-ring'.

	* org-html.el (org-export-as-html): Call
	`org-export-push-to-kill-ring'.

	* org-docbook.el (org-export-as-docbook): Call
	`org-export-push-to-kill-ring'.

	* org-ascii.el (org-export-as-ascii): Call
	`org-export-push-to-kill-ring'.

	* org-exp.el (org-export-show-temporary-export-buffer): New
	option.

	* org-latex.el (org-export-as-latex): Use
	`org-export-show-temporary-export-buffer'.

	* org-html.el (org-export-as-html): Use
	`org-export-show-temporary-export-buffer'.

	* org-docbook.el (org-export-as-docbook): Use
	`org-export-show-temporary-export-buffer'.

	* org-ascii.el (org-export-as-ascii-to-buffer): Use
	`org-export-show-temporary-export-buffer'.

	* org-exp.el (org-export-show-temporary-export-buffer): New
	option.
	(org-export-push-to-kill-ring): New function.

	* org-colview.el (org-columns-compile-map): New variable.
	(org-columns-new, org-columns-compute)
	(org-columns-number-to-string, org-columns-uncompile-format)
	(org-columns-compile-format): Implement new operators.

2009-05-20  Carsten Dominik  <carsten.dominik@gmail.com>

	* org-exp.el (org-export-plist-vars): Add :xml-declaration.

	* org-html.el (org-export-html-xml-declaration): New option.
	(org-export-as-html): Use `org-export-html-xml-declaration'.

	* org-list.el (org-update-checkbox-count): Make property
	dependent.

	* org.el (org-hierarchical-todo-statistics): New option.
	(org-update-parent-todo-statistics): Modified to handle recursive
	statistics.

2009-05-19  Carsten Dominik  <carsten.dominik@gmail.com>

	* org-publish.el (org-publish): Make this function behave
	correctly in interactive use when called with a prefix argument.

	* org.el (org-todo-statistics-hook): New hook.
	(org-update-parent-todo-statistics): Use new hook.
	(org-log-into-drawer): New function.
	(org-add-log-setup): Use the new `org-log-into-drawer' function to
	determine if we should be logging into a drawer.
	(org-log-into-drawer): Update docstring.
	(org-default-properties): Add LOG_INTO_DRAWER as a property.

	* org-list.el (org-checkbox-statistics-hook): New hook.
	(org-update-checkbox-count-maybe): Use new hook.

	* org-ascii.el (org-export-ascii-copy-to-kill): New option.
	(org-export-as-ascii): Hide export buffer, and copy exported ASCII
	to kill ring.

2009-05-17  Carsten Dominik  <carsten.dominik@gmail.com>

	* org-ascii.el (org-export-as-ascii): Fix bug with match string in
	a line.

2009-05-16  Carsten Dominik  <carsten.dominik@gmail.com>

	* org.el (org-edit-src-code, org-edit-fixed-width-region): Use a
	better bufer-generating mechanism.
	(org-edit-src-find-buffer): New function.

	* org-icalendar.el (org-print-icalendar-entries): Don't check for
	archive tag, this is already done by `org-agenda-skip'.
	data while constructing lost of tags.

2009-05-15  Carsten Dominik  <carsten.dominik@gmail.com>

	* org-exp.el (org-export-preprocess-apply-macros): Use semicolon
	as argument separator in macros.

	* org-html.el (org-export-as-html): Add xml declaration.

2009-05-14  Carsten Dominik  <carsten.dominik@gmail.com>

	* org.el (org-after-sorting-entries-or-items-hook): New hook.
	(org-sort-entries-or-items): Run the new hook.
	(org-after-refile-insert-hook): New hook.
	(org-refile): Run `org-after-refile-insert-hook'.

	* org-agenda.el (org-agenda-get-progress): Never take time of day
	from headline when displaying progress.

	* org-latex.el (org-export-latex-complex-heading-re): New variable.
	(org-export-as-latex): Force the correct regexp in the
	preprocessor buffer.
	(org-export-latex-set-initial-vars): Set
	`org-export-latex-complex-heading-re'.

	* org-agenda.el (org-agenda-start-with-log-mode): New option.
	(org-agenda-mode): Use `org-agenda-start-with-log-mode'.

2009-05-13  Carsten Dominik  <carsten.dominik@gmail.com>

	* org-latex.el (org-export-latex-tables-centered): New option.
	(org-export-latex-tables): Use `org-export-latex-tables-centered'.

	* org-exp.el (org-export-as-org): New command.
	(org-export-as-org): New command.

	* org-publish.el (org-publish-org-to-org): New function.

2009-05-12  Carsten Dominik  <carsten.dominik@gmail.com>

	* org.el (org-yank): Just call `org-yank-generic'.
	(org-yank-generic): New function, containing the formaer
	functionality of `org-yank'.

	* org-latex.el (org-export-latex-not-done-keywords)
	(org-export-latex-done-keywords): New variables.
	(org-export-latex-todo-keyword-markup): New option.
	(org-export-latex-set-initial-vars): Remember the TODO keywords.
	(org-export-latex-keywords-maybe): Apply the TODO markup.

2009-05-11  Carsten Dominik  <carsten.dominik@gmail.com>

	* org-exp.el (org-infile-export-plist): Add more default macros.
	(org-export-preprocess-apply-macros): Process macro arguments.

2009-05-10  Carsten Dominik  <carsten.dominik@gmail.com>

	* org-icalendar.el (org-icalendar-include-todo): New allowedvalue
	`unblocked'.
	(org-print-icalendar-entries): Respect the new value of
	`org-icalendar-include-todo'.

	* org.el (org-link-try-special-completion)
	(org-file-complete-link): New functions.
	(org-insert-link): Add special completion support for some link
	types.

	* org-bbdb.el (org-bbdb-complete-link): New function.

2009-05-08  Carsten Dominik  <carsten.dominik@gmail.com>

	* org-list.el (org-update-checkbox-count): Allow recursive
	statistics.
	(org-hierarchical-checkbox-statistics): New option.

	* org.el (org-cycle): Remove erraneous space character.

	* org-icalendar.el (org-icalendar-timezone): Initialize from
	environment.

	* org-html.el (org-format-org-table-html): Specify the scope.
	(org-format-table-table-html): Specify the scope.
	(org-export-table-header-tags): Prepare the scope parameter.

2009-05-07  Carsten Dominik  <carsten.dominik@gmail.com>

	* org-html.el
	(org-export-html-table-use-header-tags-for-first-column): New
	option.

	* org.el (org-autoload): Fix autoloading of ascii export
	functions.
	(org-modules): Add org-special-blocks.

2009-05-06  Carsten Dominik  <carsten.dominik@gmail.com>

	* org-icalendar.el (org-start-icalendar-file): Use the new option.
	(org-ical-timezone): New option.

	* org-exp.el (org-export-get-coderef-format): Use the description
	is present.

	* org.el (org-sort-entries-or-items): Improve docstring, and make
	better implementation for time sorting.

2009-05-05  Carsten Dominik  <carsten.dominik@gmail.com>

	* org.el (org-edit-src-persistent-message): New option.
	(org-edit-src-code, org-edit-fixed-width-region): Use the new
	option.

	* org-clock.el (org-clock-insert-selection-line): Fix prefious
	patch.

	* org.el (org-edit-src-code, org-edit-fixed-width-region): Use
	separate buffer instead of indirect buffer to edit source code.
	(org-edit-src-exit): Make this function work with the new setup.

	* org-clock.el (org-clock-insert-selection-line): Make sure tasks
	are properly fontified before shown in the selection menu.

	* org.el (org-fontify-like-in-org-mode): New function.

	* org-latex.el (org-export-latex-links): Use the property list to
	retrieve the default image attributes.

	* org-exp.el (org-export-plist-vars): Add a new option.

2009-05-04  Carsten Dominik  <carsten.dominik@gmail.com>

	* org-exp.el (org-export, org-export-visible): Support ASCII
	export to buffer
	(org-export-normalize-links): Do not protect the description if it
	is explicitly given.

	* org-ascii.el (org-export-as-ascii-to-buffer)
	(org-replace-region-by-ascii, org-export-region-as-ascii): New
	commands.
	(org-export-as-ascii): Add all the same parameters that are also
	supported by the other export functions.

	* org-list.el (org-reset-checkbox-state-subtree): Moved here from
	org-checklist.el.
	(org-reset-checkbox-state-subtree): Call
	`org-reset-checkbox-state-subtree'.

	* org-remember.el (org-select-remember-template): For the
	selection of a valid template.

	* org-latex.el (org-export-region-as-latex): Supply the
	force-no-subtree argument.
	(org-export-as-latex): Provide better limits when exporting the
	first line.  When exporting to string, we still want the first
	lines.
	(org-export-latex-first-lines): New argument END, to force the end
	of the region.
	(org-export-region-as-latex): Use the property list.
	(org-export-as-latex):

	* org-colview-xemacs.el (org-columns-remove-overlays)
	(org-columns): Fix call to `local-variable-p'.

2009-05-02  Carsten Dominik  <carsten.dominik@gmail.com>

	* org-html.el (org-export-html-after-blockquotes-hook): New hook.
	(org-export-as-html): Run the new hook.

	* org-latex.el (org-export-latex-after-blockquotes-hook): New hook.
	(org-export-latex-preprocess): Run the new hook.

	* org-exp.el (org-export-preprocess-after-blockquote-hook): New hook.
	(org-export-preprocess-string): Run the new hook.

2009-04-30  Carsten Dominik  <carsten.dominik@gmail.com>

	* org-macs.el (org-check-external-command): New defsubst.

	* org.el (org-mode-map): New key for reload.
	(org-format-latex): Better error message when external programs
	are not available.

	* org-agenda.el (org-agenda-mode-map): Bind `org-reload'.

	* org.el (org-sort-entries-or-items): Explicit sorting function
	for priorities, needed for XEmacs compatibility.

	* org-remember.el (org-remember-apply-template): Improve auto-save
	behavior.

2009-04-29  Carsten Dominik  <carsten.dominik@gmail.com>

	* org-latex.el (org-export-latex-preprocess): Also protect
	environments ending in a star.

	* org-list.el (org-at-item-p): Fix regular expression.

2009-04-24  Carsten Dominik  <carsten.dominik@gmail.com>

	* org.el (org-end-of-subtree): Improve speed.

	* org-agenda.el (org-agenda-get-timestamps)
	(org-agenda-get-progress, org-agenda-get-deadlines)
	(org-agenda-get-scheduled, org-agenda-get-blocks): Optimizations,
	in particular, wait as long as possible to collect the tags.
	(org-stuck-projects): Improve docstring.

	* org.el (org-store-link): No errors when getting custom id before
	first headline.
	(org-get-tags-at): Use `org-up-heading-safe' when getting tags.

2009-04-23  Carsten Dominik  <carsten.dominik@gmail.com>

	* org.el (org-prepare-agenda-buffers): Catch a throw to nextfile.

	* org-protocol.el: Remove dependency on url.el.
	(org-protocol-unhex-compound, org-protocol-open-source): Remove
	dependency on url.el.

	* org-latex.el (org-export-as-pdf): Use
	`org-latex-to-pdf-process'.

2009-04-22  Carsten Dominik  <carsten.dominik@gmail.com>

	* org-latex.el (org-latex-to-pdf-process): New option.

	* org-agenda.el (org-agenda-skip-additional-timestamps-same-entry):
	New option.
	(org-agenda-get-timestamps): Honor
	`org-agenda-skip-additional-timestamps-same-entry'.

	* org-clock.el (org-clock-goto-may-find-recent-task): New option.
	(org-clock-goto): Find recent task only if
	`org-clock-goto-may-find-recent-task' allows it.

	* org-exp.el (org-export-remove-or-extract-drawers): Handle empty
	drawers, and drawers that are missing the :END: line.

2009-04-21  Carsten Dominik  <carsten.dominik@gmail.com>

	* org-clock.el (org-clock-goto): Go to recently clocked task if no
	clock is running.

2009-04-21  Carsten Dominik  <carsten.dominik@gmail.com>

	* org.el (org-update-parent-todo-statistics): Check for
	STATISTICS_FROM property.

	* org-list.el (org-update-checkbox-count): Check for
	STATISTICS_FROM property.

	* org.el (org-tab-first-hook)
	(org-tab-after-check-for-table-hook)
	(org-tab-after-check-for-cycling-hook): New hooks.
	(org-cycle-internal-global, org-cycle-internal-local): New
	functions, split out from `org-cycle'.
	(org-cycle): Call the new hooks.

2009-04-19  Carsten Dominik  <carsten.dominik@gmail.com>

	* org-exp.el (org-export-preprocess-string): Reset the list of
	preferred targets for each run of the preprocessor.

	* org.el (org-refile-target-verify-function): Improve
	documentation.
	(org-get-refile-targets): Respect point being moved by the
	verification function.

	* org-latex.el (org-export-latex-timestamp-keyword-markup): New
	option.
	(org-export-latex-keywords): Use new option.

	* org.el (org-rear-nonsticky-at): New defsubst.
	(org-activate-plain-links, org-activate-angle-links)
	(org-activate-footnote-links, org-activate-bracket-links)
	(org-activate-dates, org-activate-target-links)
	(org-activate-tags): Place the rear-nonsticky properties at the
	correct location.

2009-04-18  Carsten Dominik  <carsten.dominik@gmail.com>

	* org-protocol.el (server-edit): Declare `server-edit'.
	(org-protocol-unhex-string, org-protocol-unhex-compound): New
	functions.
	(org-protocol-check-filename-for-protocol): Call `server-edit'.

	* org.el (org-default-properties): New default properteis for
	completion.

	* org-exp.el (org-export-add-subtree-options): Add new properties
	for subtree export.

	* org-docbook.el (org-export-docbook-keywords-markup)
	(org-export-docbook-timestamp-markup): New options.
	(org-export-docbook-protect-tags): New function.

2009-04-17  Carsten Dominik  <carsten.dominik@gmail.com>

	* org-id.el (org-id-get-with-outline-path-completion): Turn off
	org-refile-target-verify-function for the duration of the command.

	* org.el (org-link-to-org-use-id): New possible value
	`create-if-interactive-and-no-custom-id'.
	(org-store-link): Use custom IDs.
	(org-link-search): Find custom ID properties from #link.
	(org-default-properties): Add CUSTOM_ID for property completion.
	(org-refile-target-verify-function): New option.
	(org-goto): Turn off org-refile-target-verify-function
	for the duration of the command.

2009-04-16  Carsten Dominik  <carsten.dominik@gmail.com>

	* org-html.el (org-export-as-html): Use custom IDs in the toc.

	* org-exp.el (org-export-preferred-target-alist): New variable.
	(org-export-define-heading-targets): Find the new CUSTOM_ID
	property.
	(org-export-target-internal-links): Target the custom ids when
	possible.

	* org-latex.el (org-export-latex-preprocess): Better regexp for
	matching latex macros with arguments.

2009-04-15  Carsten Dominik  <carsten.dominik@gmail.com>

	* org-remember.el (org-remember-handler): Allow filing to non-org
	files.

2009-04-15  Magnus Henoch <magnus.henoch@gmail.com>

	* org-feed.el (org-feed-alist): New keyword options.
	(org-feed-update): Use the new options.
	(org-feed-parse-rss-feed): Renamed from `org-feed-parse-feed'.
	(org-feed-parse-rss-entry): Renamed from `org-feed-parse-entry'.
	(org-feed-parse-atom-feed, org-feed-parse-atom-entry): New
	functions.

	* org-table.el (org-table-fix-formulas): Do not change references
	to remote tables.
	(org-table-get-remote-range): Convert standard coordinates to RC
	format.

	* org-latex.el (org-export-latex-keywords): Fix regexp bug.

2009-04-14  Carsten Dominik  <carsten.dominik@gmail.com>

	* org-compat.el (org-sha1-string): Function removed.

	* org.el (org-refile-allow-creating-parent-nodes): New option.
	(org-refile-get-location): New argument NEW-NODES.
	(org-refile): Call `org-refile-get-location' with the new
	argument.
	(org-refile-get-location): Arrange for adding a new child.
	(org-refile-new-child): New function.

	* org-html.el (org-html-handle-time-stamps): Wrap time stamps into
	an additional span element.

	* org-clock.el: Fix a number of docstrings.
	(org-clock-find-position): New argument
	FIND-UNCLOSED to make the function find an unclosed clock in the
	entry.
	(org-clock-in): Call `org-clock-find-position' with the new
	argument if we might be resuming a clock.

2009-04-13  Carsten Dominik  <carsten.dominik@gmail.com>

	* org-latex.el (org-export-latex-display-custom-times): New variable.
	(org-export-latex-timestamp-markup): New option.
	(org-export-latex-set-initial-vars): Remember the local value of
	`org-display-custom-times'.
	(org-export-latex-content): Process time stamps.
	(org-export-latex-time-stamps): New function.

	* org-macs.el (org-maybe-intangible): Add intangible property
	again to invisible text.

2009-04-12  Carsten Dominik  <carsten.dominik@gmail.com>

	* org-exp.el (org-default-export-plist): Handle undefined
	variables.

2009-04-11  Carsten Dominik  <carsten.dominik@gmail.com>

	* org.el (org-sort-entries-or-items): Match TODO keywrds
	case-sensitively, when sorting.
	(org-priority): Do not match TODO keywords with wrong case.

2009-04-09  Carsten Dominik  <carsten.dominik@gmail.com>

	* org-feed.el (org-feed-update): Bind the variable
	`new-formatted'.

	* org-html.el (org-export-as-html): Start paragraphs after literal
	examples.

	* org-docbook.el (org-export-as-docbook): Start paragraphs after
	literal examples.

2009-04-08  Carsten Dominik  <carsten.dominik@gmail.com>

	* org.el (org-todo): Honor the NOBLOCKING property.

	* org-agenda.el (org-agenda-dim-blocked-tasks): Honor the
	NOBLOCKING property.

	* org.el (org-scan-tags): Fix bug in tag scanner

2009-04-07  Carsten Dominik  <carsten.dominik@gmail.com>

	* org.el (org-modules): Mark obsolete packages.

	* org-html.el: New file, split out from org-exp.el.

	* org-icalendar.el: New file, split out from org-exp.el.

	* org-xoxo.el: New file, split out from org-exp.el.

	* org-ascii.el: New file, split out from org-exp.el.

2009-04-06  Carsten Dominik  <carsten.dominik@gmail.com>

	* org-compat.el (org-find-library-name): New function.

	* org.el (org-pre-cycle-hook): New hook.
	(org-cycle): Call the new hook in appropriate places.
	(org-reload): Only reload files that have been loaded before.

2009-04-05  Carsten Dominik  <carsten.dominik@gmail.com>

	* org.el (org-set-font-lock-defaults): Enforxe space or line end
	after todo keyword.
	(org-todo): When changing TODO state, do matching
	case-sensitively.
	(org-map-continue-from): New variable.
	(org-scan-tags): Respect values in `org-map-continue-from'.
	(org-reload): Make XEmacs compatible.

2009-04-04  Carsten Dominik  <carsten.dominik@gmail.com>

	* org-protocol.el (org-protocol-flatten-greedy): New function.
	(org-protocol-flatten): New function.

	* org.el (org-open-link-from-string): Pass reference buffer to
	`org-open-at-point'.
	(org-open-at-point): New optional argument `reference-buffer'.

2009-04-03  Carsten Dominik  <carsten.dominik@gmail.com>

	* org.el (org-scan-tags): Make tag scan find headline in first
	line, 2nd attempt.
	(org-get-refile-targets): Add the naked file name.
	(org-refile): Store as top-level entry when only file name was
	given.

	* org-agenda.el (org-agenda-get-progress): Fix regexp bug.

	* org.el (org-block-todo-from-children-or-siblings-or-parent):
	Renamed from org-block-todo-from-children-or-siblings, and
	enhanced to look for the parent's status as well.

	* org-agenda.el (org-agenda-log-mode-add-notes): New option.
	(org-agenda-get-progress): Add first notes line to log entry if so
	desired.

2009-04-02  Carsten Dominik  <carsten.dominik@gmail.com>

	* org-agenda.el (org-agenda-cleanup-fancy-diary-hook): New hook.
	(org-agenda-cleanup-fancy-diary): Call the new hook.

	* org-remember.el (org-remember-apply-template): Take the default
	for the annotation from the :annotation property.

	* org-mac-message.el (org-mac-message-get-link): Remove the
	quotes.
	(org-mac-message-get-link): Return the result.

2009-04-01  Carsten Dominik  <carsten.dominik@gmail.com>

	* org.el (org-refile-get-location): Add file name only if not
	already included in outline path.

	* org-faces.el (org-n-level-faces): Fix customization type from
	number to integer.

	* org-exp.el (org-export-headline-levels): Fix customization type
	from number to integer.

	* org-agenda.el (org-agenda-confirm-kill)
	(org-agenda-custom-commands-local-options)
	(org-timeline-show-empty-dates, org-agenda-ndays)
	(org-agenda-start-on-weekday, org-scheduled-past-days): Fix
	customization type from number to integer.

2009-03-31  Carsten Dominik  <carsten.dominik@gmail.com>

	* org-protocol.el: Declare some functions.

	* org-inlinetask.el (org-inlinetask-export-handler): Fix line
	postion before inserting modified headline.

	* org-agenda.el (org-agenda-compare-effort): Honor
	`org-sort-agenda-noeffort-is-high'.
	(org-agenda-filter-by-tag, org-agenda-filter-make-matcher)
	(org-agenda-compare-effort): Implement the "?" operator for
	finding entries without effort setting.

	* org.el (org-extract-attributes-from-string): New function.

	* org-exp.el (org-export-splice-attributes): New function.

2009-03-30  Carsten Dominik  <carsten.dominik@gmail.com>

	* org-mouse.el: XEmacs compatibility fixes

	* org-docbook.el (org-export-as-docbook): Process footnotes like
	normal text.

	* org.el (org-modules): Add org-inlinetasks.el
	(org-cycle): Implement limiting level on cycling.
	(org-move-subtree-down): Fix bug with swapping subtrees at end of
	buffer.

	* org-inlinetask.el: New file.

	* org.el (org-emphasis-regexp-components): Allow braces in
	emphasis pre and post match.

	* org-footnote.el (org-footnote-normalize): When only dorting, do
	not insert inline notes at the end.

	* org-docbook.el (org-id-find-id-file): Add function declaration.

	* org.el (org-require-autoloaded-modules): Add org-docbook.el.

	* org-docbook.el: New file.

2009-03-28  Carsten Dominik  <carsten.dominik@gmail.com>

	* org.el (org-reftex-citation): New command.

2009-03-27  Carsten Dominik  <carsten.dominik@gmail.com>

	* org-agenda.el (org-agenda-cmp-user-defined): New option.
	(org-sorting-choice, org-agenda-sorting-strategy): Add the new
	sorting options.
	(org-entries-lessp): Apply the new sorting option.

	* org.el (org-block-todo-from-children-or-siblings): Fix bug in
	blocker code, when an older sibling has children.

	* org-mac-message.el (org-mac-message-get-link): Improve getting
	links from multiple selected messages.

2009-03-26  Carsten Dominik  <carsten.dominik@gmail.com>

	* org-remember.el (org-remember-finalize): Do not set buffer file
	name to nil.
	(org-remember-handler): Mark buffer as unmodified.
	(org-remember-handler): Delete backup file and show message about
	remaining backup files.
	(org-remember-auto-remove-backup-files): New option.

	* org.el (org-store-link): Use buffer name as link description in
	w3-mode buffers.
	(org-ido-switchb): Fix argument bug for completion.

	* org-remember.el (org-remember-apply-template): Set local
	variable `auto-save-visited-file-name' instead of global one.

2009-03-25  Carsten Dominik  <carsten.dominik@gmail.com>

	* org-feed.el: Re-write.

	* org-agenda.el (org-agenda-get-todos): Fix bug with match-data.
	(org-agenda-get-todos): Mark file tags as inherited.
	(org-agenda-list): Always search diary lines for a time.

2009-03-24  Carsten Dominik  <carsten.dominik@gmail.com>

	* org-feed.el (org-feed-assume-stable): New option.
	(org-feed-before-adding-hook): New hook.

	* org-exp.el (org-export-as-html): Close local lists depending on
	indentation, also when starting a table.

	* org-remember.el (org-remember-backup-directory)
	(org-remember-backup-name): New internal variable.

2009-03-23  Carsten Dominik  <carsten.dominik@gmail.com>

	* org-clock.el (org-clock-out-if-current): Make buffer detection
	work in indirect buffers as well.

	* org.el (org-emphasis-regexp-components): Add the exxclamation
	mark to the post-emphasis characters.

2009-03-22  Carsten Dominik  <carsten.dominik@gmail.com>

	* org.el (org-read-date-minibiffer-septup-hook): New hook.
	(org-read-date): Run the new hook.

	* org-mac-message.el (org-mac-flagged-mail): New group.
	(org-mac-mail-account): New variable.
	(org-mac-create-flagged-mail, org-mac-insert-flagged-mail): New
	commands.

	* org-remember.el (org-remember-backup-directory): New variable.
	(org-remember-apply-template): Write file to backup directory.

2009-03-21  Carsten Dominik  <carsten.dominik@gmail.com>

	* org-mouse.el (org-mouse-todo-menu): New function.
	(org-mouse-todo-keywords): Function removed.
	(org-mouse-context-menu): Use `org-mouse-todo-menu'.

	* org-table.el (org-table-beginning-of-field)
	(org-table-end-of-field): New commands
	(org-table-previous-field, org-table-beginning-of-field): Better
	error messages.
	(orgtbl-setup): Include `M-a' and `M-e'.

	* org.el (org-backward-sentence, org-forward-sentence): New
	commands.

	* org-colview.el (org-colview-initial-truncate-line-value): New
	variable.
	(org-columns-remove-overlays): Restore the value of `truncate-lines'.
	(org-columns): Remember the value of `truncate-lines'.

	* org-colview-xemacs.el (org-colview-initial-truncate-line-value):
	New variable.
	(org-columns-remove-overlays): Restore the value of
	`truncate-lines'.
	(org-columns): Remember the value of `truncate-lines'.

	* org.el (org-columns-skip-arrchived-trees): New option.

	* org-agenda.el (org-agenda-export-html-style): Define color for
	org-agenda-done face.
	(org-search-view, org-agenda-get-todos, org-agenda-get-progress)
	(org-agenda-get-deadlines, org-agenda-get-scheduled): Use new face.

	* org.el (org-scan-tags): Use the new face.

	* org-faces.el (org-agenda-done): New face.

	* org.el (org-scan-tags): Test the value org
	`org-tags-match-list-sublevels'.
	(org-tags-match-list-sublevels): New allowed value: indented.

	* org-export-latex.el (org-export-latex-make-header): Apply macros
	in header.

	* org-exp.el (org-export-apply-macros-in-string): New function.

	* org-export-latex.el (org-export-latex-list-parameters): Fix bug
	with the definition of a checked box.

	* org-clock.el (org-clock-find-position): Fix drawer indentations.

	* org-export-latex.el (org-export-latex-low-levels): More options
	for how to process lower levels in LaTeX.
	(org-export-latex-subcontent): Better treatment for lists as a
	means of publishing lower levels.

2009-03-20  Carsten Dominik  <carsten.dominik@gmail.com>

	* org.el (org-set-font-lock-defaults): Use new checkbox face.

	* org-faces.el (org-checkbox): New face.

	* org-exp.el (org-export-html-preprocess): Only create LaTeX
	fragement images if there is an export file.

2009-03-19  Carsten Dominik  <carsten.dominik@gmail.com>

	* org-agenda.el (org-stuck-projects): Document that the subtree of
	projects that are not stuck will now be searched for stuck
	sub-projects.
	(org-agenda-skip-entry-when-regexp-matches)
	(org-agenda-skip-entry-when-regexp-matches-in-subtree): New functions.
	(org-agenda-list-stuck-projects): Use
	`org-agenda-skip-entry-when-regexp-matches-in-subtree'.

	* org-export-latex.el (org-export-latex-preprocess): Improve
	export of verses.

	* org-exp.el (org-export-as-html): Implement centering as a div
	rather than a paragraph.  Do a better job with line-end in verse
	environments.

2009-03-17  Carsten Dominik  <carsten.dominik@gmail.com>

	* org.el (org-open-at-point): Fix tags searches by mouse click.

2009-03-16  Carsten Dominik  <carsten.dominik@gmail.com>

	* org-export-latex.el (org-export-latex-preprocess): Implement the
	centering markup.

	* org-exp.el (org-export-mark-blockquote-verse-center): Renamed
	from `org-export-mark-blockquote-and-verse'.
	(org-export-as-html): Implement the centering markup.

	* org-export-latex.el (org-export-latex-tables): Fix vertical
	lines in tables.

2009-03-15  Carsten Dominik  <carsten.dominik@gmail.com>

	* org.el (org-read-date-history): New variable.
	(org-read-date): Use new history variable.
	(org-toggle-heading): Fix bug when used before first headline.
	(org-store-log-note): Remove drawer if empty while note is
	aborted.
	(org-remove-empty-drawer-at): New function.
	(org-check-after-date): New command.
	(org-sparse-tree): New sparse tree command "a".

	* org-exp.el (org-export-as-ascii): Improve export of plain lists.

2009-03-14  Bastien Guerry  <bzg@altern.org>

	* org.el (org-toggle-fixed-width-section): Bug fix: insert a
	column and a space, not only a column.

2009-03-14  Carsten Dominik  <carsten.dominik@gmail.com>

	* org-export-latex.el (org-export-latex-emphasis-alist): Better
	defaults for verbose emphasis.
	(org-export-latex-emph-format): New function.
	(org-export-latex-fontify): Call `org-export-latex-emph-format'.

	* org-agenda.el (org-agenda-menu): Add new commands to menu.
	(org-agenda-do-date-later, org-agenda-do-date-earlier)
	(org-agenda-date-later-minutes, org-agenda-date-earlier-minutes)
	(org-agenda-date-later-hours, org-agenda-date-earlier-hours): New
	commands.

	* org.el (org-timestamp-change): Move end-time along with start
	time.

2009-03-12  Carsten Dominik  <carsten.dominik@gmail.com>

	* org-exp.el (org-export-target-internal-links)
	(org-export-as-html): Protect links specified as #name.

2009-03-11  Carsten Dominik  <carsten.dominik@gmail.com>

	* org.el (org-clone-subtree-with-time-shift): New command.

	* org-export-latex.el (org-export-latex-special-chars)
	(org-export-latex-treat-sub-super-char): Fix subscript export.

	* org-exp.el (org-create-multibrace-regexp): Do not add
	backslashes to the class.

2009-03-10  Carsten Dominik  <carsten.dominik@gmail.com>

	* org-colview.el (org-columns-map): Better functions for moving up
	and down a row, even if `truncate-line' is nil.

	* org.el (org-insert-todo-heading): Make sure the keyword is
	inserted at the correct position.

	* org-publish.el (org-publish-project-alist)
	(org-publish-projects, org-publish-org-index): Change default anme
	for the index of file names to "sitemap.org".

	* org-export-latex.el (org-export-latex-tables): Use
	`org-split-string', for Emacs 21 compatibility.

2009-03-09  Carsten Dominik  <carsten.dominik@gmail.com>

	* org-agenda.el (org-agenda-log-mode-items): Improve docstring.

2009-03-08  Carsten Dominik  <carsten.dominik@gmail.com>

	* org-exp.el (org-export-page-description)
	(org-export-page-keywords): New variables.
	(org-export-plist-vars): Add entries for :keywords and
	:description.
	(org-infile-export-plist): Parse for new keywords.
	(org-get-current-options): Add new keywords
	(org-export-as-html): Publish description and keywords.

	* org-agenda.el (org-agenda-add-entry-text-descriptive-links): New
	option.
	(org-agenda-add-entry-text): Honor
	`org-agenda-add-entry-text-descriptive-links'.

	* org-export-latex.el (org-export-latex-preprocess): Make all
	external preprocess functions use a PARAMETER arg.

	* org-exp.el (org-export-preprocess-string)
	(org-export-select-backend-specific-text)
	(org-export-format-source-code-or-example)
	(org-format-org-table-html): Support docbook export.
	(org-export-preprocess-string): Make all external preprocess
	functions use a PARAMETER arg.

2009-03-07  Carsten Dominik  <carsten.dominik@gmail.com>

	* org-exp.el (org-export-html-style-include-scripts): New option.
	(org-export-plist-vars): Add new option
	`org-export-html-style-include-scripts'.
	(org-export-as-html): Honor new option
	`org-export-html-style-include-scripts'.
	(org-export-html-scripts, org-export-html-style-default): Fix
	xml issues with the Safari browser.

2009-03-06  Carsten Dominik  <carsten.dominik@gmail.com>

	* org-publish.el (org-publish-attachment): Only copy file when the
	directories differ.

2009-03-05  Carsten Dominik  <carsten.dominik@gmail.com>

	* org-clock.el (org-clocktable-steps): Use inactive time stamps
	for clocktable steps.

	* org.el (org-additional-option-like-keywords): Add two more
	keywords.

2009-03-04  Carsten Dominik  <carsten.dominik@gmail.com>

	* org-exp.el (org-export-format-source-code-or-example): Mark
	temporary buffer unmodified, so that it will be killed even if
	mode like message mode has decided to assign a file name.

	* org.el (org-scan-tags): Improve tag inheritance.
	(org-scan-tags, org-make-tags-matcher): Make tag comparison
	case-sensitive.
	(org-scan-tags): Use the internal tags list instead of creating it
	from scratch.
	(org-trust-scanner-tags, org-scanner-tags): New variables.
	(org-scan-tags): Set `org-scanner-tags'.
	(org-get-tags-at): Take advantage of `org-trust-scanner-tags'.
	(org-map-entries): Document the possible speedup using scanner
	tags.

2009-03-03  Carsten Dominik  <carsten.dominik@gmail.com>

	* org.el (org-add-planning-info): Fix bug with looking for keyword
	only at column 0.

	* org-agenda.el (org-agenda-custom-commands-local-options): Add
	option for tags filter preset.
	(org-prepare-agenda): Store filter preset as a property on the
	filter variable.
	(org-finalize-agenda): Call the filter, if there is a preset.
	(org-agenda-filter-by-tag): Filter again after clearing the
	filter, when there still is a preset.
	(org-agenda-filter-make-matcher, org-agenda-set-mode-name):
	Include the preset filter.
	(org-agenda-redo): Apply the filter again, also the preset filter.

	* org-exp.el (org-export-as-html): Use IDs in the correct way.

	* org.el (org-uuidgen-p): New funtion.

	* org-agenda.el (org-agenda-fontify-priorities): New default value
	`cookies'.
	(org-agenda-fontify-priorities): Renamed from
	org-fontify-priorities.

	* org.el (org-set-font-lock-defaults): Call
	`org-font-lock-add-priority-faces'.
	(org-font-lock-add-priority-faces): New function.

	* org-faces.el: (org-set-tag-faces): New option.
	(org-priority-faces): New variable.

	* org-exp.el (org-export-as-html): Add a "content" div around the
	entire content of the body tag.
	(org-export-html-get-bibliography): New function.
	(org-export-html-validation-link): New variable.
	(org-export-as-html): Add validation link to exported page.

	* org.el (org-match-sparse-tree): Renamed from
	`org-tags-sparse-tree'.
	(org-tags-sparse-tree): New alias.

2009-03-02  Carsten Dominik  <carsten.dominik@gmail.com>

	* org.el (org-get-valid-level): Catch the case where the level
	change is nil.

	* org-clock.el (org-clock-find-position): Better indentation of
	new clock drawers.

2009-03-01  Carsten Dominik  <carsten.dominik@gmail.com>

	* org-agenda.el (org-agenda-quit): Delete window only when the
	frame-setup was not `current-window'.

	* org.el (org-tag-persistent-alist): New option.
	(org-startup-options): Add keyword `noptag'.
	(org-fast-todo-selection): Handle :newline correctly.
	(org-set-tags): Handle :newline correctly.
	(org-fast-tag-selection): Handle :newline correctly.

2009-02-28  Carsten Dominik  <carsten.dominik@gmail.com>

	* org-exp.el (org-export-as-ascii): Reverse link buffer before
	outputting it.
	(org-export-ascii-push-links): Fix bug with pussing links into the
	export buffer.

2009-02-27  Carsten Dominik  <carsten.dominik@gmail.com>

	* org-archive.el (org-archive-subtree): Do not add 1 to level if
	pasting at top level.

	* org-bbdb.el: Improve documentation.

2009-02-26  Carsten Dominik  <carsten.dominik@gmail.com>

	* org-list.el (org-insert-item): Only consider insert empty lines
	is `org-empty-line-terminates-plain-lists' is not nil.

	* org.el (org-blank-before-new-entry): Mention the dependence on
	`org-empty-line-terminates-plain-lists' in the docstring.

	* org-publish.el (org-publish-get-project-from-filename): New
	optional argument UP.  Only find the top project if UP is set.
	(org-publish-current-project): Find the top encloding project.

	* org-agenda.el (org-agenda-before-write-hook)
	(org-agenda-add-entry-text-maxlines): New options.
	(org-write-agenda): Run the new hook in the temporary buffer.
	(org-agenda-add-entry-text): New function.
	(org-write-agenda): Implement PDF export, using ps2pdf.

	* org.el (org-global-properties-fixed, org-global-properties):
	Improve documentation string.

	* org-exp.el (org-export-ascii-links-to-notes): New option.
	(org-export-as-ascii): Handle links better.
	(org-export-ascii-wrap, org-export-ascii-push-links): New
	functions.

2009-02-25  Carsten Dominik  <carsten.dominik@gmail.com>

	* org-agenda.el (org-agenda): Make prefix arg optional.
	(org-agenda-search-headline-for-time): New option.
	(org-format-agenda-item): Honor
	`org-agenda-search-headline-for-time'.

	* org-table.el (orgtbl-self-insert-command): Cluster undo for 20
	characters.

	* org.el (org-self-insert-cluster-for-undo): New option.
	(org-self-insert-command): Cluster undo for 20 characters.
	(org-self-insert-command-undo-counter): New variable.

2009-02-24  Carsten Dominik  <carsten.dominik@gmail.com>

	* org-exp.el (org-export-as-html): Fix problem with closing colone
	example.

2009-02-22  Carsten Dominik  <carsten.dominik@gmail.com>

	* org-export-latex.el (org-export-as-latex)
	(org-export-latex-first-lines): Avoid modification flag when
	adding or removing text properties.
	(org-export-latex-fontify): Catch error when org-emph-alist has
	entries that are not defined for LaTeX export.

	* org.el (orgstruct++-mode): New function.
	(turn-on-orgstruct++): Call `orgstruct++-mode'.
	(org-context-p): Allow detecting item context after the first line
	of an item.
	(orgstruct-make-binding): Detect if item-body context should be
	seen.
	(orgstruct-is-++): New variable.
	(org-add-planning-info): Catch the case when there is no planning
	info yet and the call does not want to add anything, only maybe
	tries to remove something.
	(org-special-ctrl-a/e): All value to be a cons cell with separate
	settings for `C-a. and `C-e'.
	(org-beginning-of-line, org-end-of-line): Honor separate values
	for `C-a' and `C-e'.

2009-02-21  Carsten Dominik  <carsten.dominik@gmail.com>

	* org.el (org-reload): New command.

2009-02-20  Carsten Dominik  <carsten.dominik@gmail.com>

	* org-exp.el (org-export-htm-get-tag-class-name)
	(org-export-htm-get-todo-kwd-class-name): New functions.
	(org-export-html-tag-class-prefix)
	(org-export-html-todo-kwd-class-prefix): New options.
	(org-export-as-html): Call
	`org-export-html-get-todo-kwd-class-name'.
	(org-html-level-start): Wrap tags into classes.
	(org-export-html-get-tag-class-name)
	(org-export-html-get-todo-kwd-class-name): New functions.

	* org-export-latex.el (org-export-latex-collect-header-macros):
	Remove fields that are used anyway.
	(org-export-latex-make-header): Insert the options earlier.

	* org-agenda.el (org-agenda-get-progress): Fix bug with state
	matching.

	* org-list.el (org-indent-item): Allow point to be at the end of
	the region.

	* org.el (org-metaleft, org-metaright): Be more accurate about
	detecting a region where commands apply.

	* org-compat.el (org-cursor-to-region-beginning): New function.

	* org.el (org-priority): Also find invisible heading.

	* org-colview-xemacs.el (org-columns-edit-value): No special
	treatment for `org-todo' prefix.

	* org-colview.el (org-columns-edit-value): No special treatment
	for `org-todo' prefix.

	* org-remember.el (org-remember-apply-template): Use
	`org-completing-read-no-ido'.

	* org.el (org-completing-read-no-ido): New function.
	(org-make-tags-matcher, org-set-property): Use
	`org-completing-read-no-ido'.

	* org-export-latex.el (org-export-latex-import-inbuffer-stuff):
	New option.
	(org-export-as-latex): Import in-buffer settings as TeX macros.
	(org-export-latex-make-header): Additional parameter OPT-DEFS.
	(org-export-latex-collect-header-macros): New function.

	* org.el (org-refile-get-location): Turn off
	`partial-completion-mode'.

2009-02-19  Carsten Dominik  <carsten.dominik@gmail.com>

	* org.el (org-block-todo-from-checkboxes): Announce that
	checkboxes are the culprit.
	(org-block-todo-from-children-or-siblings): Call
	`org-up-heading-all instead' of `outline-up-heading'.

	* org-agenda.el (org-agenda-show-1): Renamed from
	`org-agenda-show'.
	(org-agenda-show): Re-install the old version for now.
	(org-agenda-dim-blocked-tasks): Update docstring.  Scope a
	variable into the blokker hook, so that the checkbox checker can
	anounce that it caused the blocking.

	* org.el (org-track-ordered-property-with-tag): New option.
	(org-toggle-ordered-property): Honor
	`org-track-ordered-property-with-tag'.
	(org-tag-alist): Add newline options.
	(org-set-regexps-and-options): Separate option lines imply a
	newline.
	(org-set-regexps-and-options, org-assign-fast-keys)
	(org-fast-todo-selection, org-fast-tag-selection): Handle newline
	option.
	(org-indent-line-function): Make sure this works even if there is
	not `org-drawer-regexp' defined.  This can happen when
	orgstruct-mode is used in a non-org buffer.

	* org-list.el (org-checkbox-blocked-p): New function.
	(org-toggle-checkbox): Check for blocking.

	* org.el (org-modules): Add an entry for org-R.el.

	* org-agenda.el (org-agenda-todo-ignore-with-date)
	(org-agenda-todo-ignore-scheduled)
	(org-agenda-todo-ignore-deadlines): Mention the variable
	`org-agenda-tags-todo-honor-ignore-options' in the docstring.

	* org.el (org-get-wdays): Find the warning period also if it is in
	the wrong place.
	(org-ido-completing-read): Provide the correct arguments to
	ido-completing-read and bind `ido-enter-matching-directory' to
	nil.

2009-02-17  Carsten Dominik  <carsten.dominik@gmail.com>

	* org.el (org-olpath-completing-read): Never use ido for this
	one.

	* org-exp.el (org-export-normalize-links): Use new macro.

	* org-macs.el (org-if-unprotected-at): New macro.

	* org-agenda.el (org-agenda-show): Allow numerical prefix
	arguments to specify how much context should be shown.
	(org-agenda-cycle-show): New command, could be bound to SPC in
	org-agenda-mode-map.

	* org-exp.el (org-html-level-start): Space after section number.

2009-02-16  Carsten Dominik  <carsten.dominik@gmail.com>

	* org-agenda.el (org-agenda-get-sexps): Add todo state as
	property, for sorting.
	(org-cmp-todo-state): Get the applicable TODO keywords directly
	from the buffer.
	(org-run-agenda-series, org-agenda-list, org-search-view)
	(org-todo-list, org-tags-view): Only fit agenda window when the
	whole series is done.

	* org.el (org-scan-tags): Add todo state as property, for sorting.

	* org-agenda.el (org-agenda-custom-commands-local-options): Add
	`org-agenda-overriding-header' as an option.
	(org-agenda-list): Honor org-agenda-overriding-header'.

2009-02-15  Carsten Dominik  <carsten.dominik@gmail.com>

	* org-list.el (org-toggle-checkbox): Improve cursor positioning
	after removing a checkbox.

	* org.el (org-show-entry): Make this work correctly also if it is
	the last entry in the file.
	(org-end-of-line, org-beginning-of-line): Make prefix arg work, by
	falling back to normal, default command.
	(org-ctrl-c-ctrl-c): When called with prefix arg at a non-checkbox
	item, call the checkbox toggler to get a box.

	* org-list.el (org-toggle-checkbox): Make double prefix set the
	checkbox to "[-]".
	(org-fix-bullet-type): Only replace bullet if it is changed.
	(org-renumber-ordered-list): Handle case when first item does not
	have a number.

	* org.el (org-add-log-setup): Fix positioning when
	`org-log-states-order-reversed' is nil.

	* org-clock.el (org-clock-in): Fix positioning when
	`org-log-states-order-reversed' is nil.
	(org-clock-find-position): Fix positioning when
	`org-log-states-order-reversed' is nil.

2009-02-14  Carsten Dominik  <carsten.dominik@gmail.com>

	* org-clock.el (org-clock-into-drawer): Take default from
	`org-log-into-drawer'.
	(org-clock-find-position): Look for the correct drawer.

	* org.el (org-log-into-drawer): Renamed from
	`org-log-state-notes-into-drawer'.
	(org-log-state-notes-into-drawer): New variable alias.
	(org-add-log-setup): Make drawer name default to LOGBOOK, not
	CLOCK.
	(org-insert-property-drawer): Also skip LOGBOOK drawers.

2009-02-13  Carsten Dominik  <carsten.dominik@gmail.com>

	* org-agenda.el (org-agenda): Fix docstring.

	* org.el ("org-plot"): Help loading org-plot.
	(org-metaleft-hook, org-metaright-hook, org-metaup-hook)
	(org-metadown-hook, org-shiftmetaleft-hook)
	(org-shiftmetaright-hook, org-shiftmetaup-hook)
	(org-shiftmetadown-hook, org-metareturn-hook): New hooks.
	(org-shiftmetaleft, org-shiftmetaright, org-shiftmetaup)
	(org-shiftmetadown, org-metaleft, org-metaright, org-metaup)
	(org-metadown, org-ctrl-c-ctrl-c): Call the appropriate hook.

	* org-publish.el (org-publish-get-base-files): Allow symbol `any'
	for selecting files with any (and even without) extension.

	* org.el (org-save-all-org-buffers): Also save id locations.
	(org-revert-all-org-buffers): Also load id locations.

2009-02-12  Carsten Dominik  <carsten.dominik@gmail.com>
	* org.el (org-drawers): Add LOGBOOK to the default drawers.
	(org-log-state-notes-into-drawer): New option.
	(org-add-log-setup): Place the sate note marker into the drawer,
	create drawer when necessary.
	(org-refile-targets): Document special interpretation of LEVEL
	when odd-levels are used.

2009-02-12  Carsten Dominik  <carsten.dominik@gmail.com>

	* org.el (org-store-log-note): Fix note indentation when adding
	notes to end of list.

	* org-exp.el (org-export-as-html): Add TODO keyword as extra
	class, so that each keyword can get special colors through CSS.

	* org-clock.el (org-clock-out): Add another nil for the previous
	state into the call to `org-add-log-setup'.

	* org.el (org-log-note-previous-state): New variable.
	(org-log-note-headings): New %S escape for old state.
	(org-todo): Call the note setup with the old state as an
	argument.
	(org-add-note): Add another nil for the previous state into the
	call to `org-add-log-setup'.
	(org-add-log-setup): New argument PREV-STATE.
	(org-add-log-note): Handle new %S escape.
	(org-store-log-note): Handle new %S escape.

2009-02-11  Carsten Dominik  <carsten.dominik@gmail.com>

	* org-clock.el (org-clock-find-position): Do not swallow an item
	less indented than the CLOCK line itself.
	(org-clock-in): Push markers to lin after the clock line.
	(org-clock-find-position): Handle values of
	`org-clock-into-drawer' smaller than 2.

	* org-exp.el (org-html-level-start): Add a CSS class to section
	numbers.
	(org-export-html-toplevel-hlevel): Better documentation of the
	influence of this variables on H levels and css classes in
	export.

2009-02-10  Carsten Dominik  <carsten.dominik@gmail.com>

	* org-agenda.el (org-agenda-custom-commands-local-options): Add
	timestamp and nottimestamp to the chooe menu.

	* org.el (org-save-all-org-buffers): Moved here from org-agenda.el.
	(org-revert-all-org-buffers): New command.

2009-02-09  Carsten Dominik  <carsten.dominik@gmail.com>

	* org.el (org-return): Implement `org-return-follows-link' in the
	function org-return.  This is more robust than using the mouse
	map, I think.
	(org-set-regexps-and-options): Match more general #+TODO lines.
	(org-make-options-regexp): New optional argument EXTRA, for an
	extra regexp.
	(org-tab-follows-link): Mark as deprecated.

2009-02-07  Carsten Dominik  <carsten.dominik@gmail.com>

	* org-exp.el (org-export-preprocess-string): Remove clock lines
	earlier, so that they cannot cotribute to verbatim snippets.

2009-02-06  Carsten Dominik  <carsten.dominik@gmail.com>

	* org-exp.el (org-export-remove-or-extract-drawers): Fix regexp
	for finding drawers.
	(org-export-as-ascii, org-export-as-html): Count levels relative
	to the subtree header.
	(org-get-min-level): New optional argument OFFSET.
	(org-export): Make sure point is restored after popping up that
	window.

	* org.el (org-do-sort): Also take an inactive timestamp if no
	active one is found.

	* org-colview-xemacs.el (org-columns-capture-view): Copy before
	deleting duplicates.

	* org-colview.el (org-columns-capture-view): Copy before
	deleting duplicates.

	* org-exp.el (org-export-preprocess-string): Fix bug when skipping
	text before first headline.

	* org.el (org-format-latex): Do not convert LaTeX fragments in
	protected examples.

2009-02-04  Carsten Dominik  <carsten.dominik@gmail.com>

	* org-exp.el (org-export-html-style-default): Use color values
	instead of names for XHTML validation.

	* org.el (org-get-scheduled-time, org-get-deadline-time): New
	functions.
	(org-return-follows-link): Revert making this the default untile
	issues are resolved.

	* org-agenda.el (org-agenda-skip-if): New conditions timestamp and
	nottimestamp.

2009-02-02  Carsten Dominik  <carsten.dominik@gmail.com>

	* org.el (org-mode): Make dependence stuff work more reliably.
	(org-update-parent-todo-statistics): Fix bug with updating
	statistics cookie.

	* org-export-latex.el (org-export-latex-emphasis-alist): Use = and
	~ as verbatim delimiters.

	* org-exp.el (org-export-html-format-image): New argument
	PAR-OPEN.
	(org-export-as-html): Pass par-open to
	`org-export-html-format-image'.

2009-02-01  Carsten Dominik  <carsten.dominik@gmail.com>

	* org.el (org-yank-adjusted-subtrees, org-return-follows-link)
	(org-use-fast-todo-selection, org-tags-column): New default
	setting for variables, based on a poll what typical uses use.

	* org-agenda.el (org-agenda-sorting-strategy)
	(org-agenda-tags-column): New default setting for variables, based
	on a poll what typical uses use.

2009-01-31  Carsten Dominik  <carsten.dominik@gmail.com>

	* org-agenda.el (org-agenda-dim-blocked-tasks): Keep dimming
	blocked entries from setting the blocked tag.

	* org-exp.el (org-export-html-footnotes-section): Use a more
	consistent id for footnotes.

	* org-export-latex.el (org-export-latex-classes): Remove the
	a4paper option from the default styles.

2009-01-30  Carsten Dominik  <carsten.dominik@gmail.com>

	* org.el (org-enforce-todo-checkbox-dependencies): New option.
	(org-block-todo-from-checkboxes): New function.
	(org-todo): Make tripple prefix arg circumvent blocking.

	* org-timer.el (org-timer): Provide the timer feature.

	* org.el (org-require-autoloaded-modules): Add a few more files to
	the list of autoloaded modules.

	* org-agenda.el (org-agenda-todo): Pass ARG to `org-todo'.

2009-01-29  Carsten Dominik  <carsten.dominik@gmail.com>

	* org-exp.el (org-export-remove-or-extract-drawers): Only remove
	drawers that are unprotected.
	(org-export-html-format-image): Make sure inlined LaTeX fragment
	images remain inlined.

	* org.el (org-toggle-ordered-property): New function.
	(org-mode-map): Add a key for `org-toggle-ordered-property'.
	(org-org-menu): Add menu entries for TODO dependencies.

2009-01-28  Carsten Dominik  <carsten.dominik@gmail.com>

	* org.el (org-default-properties): Add ORDERED to the default
	properties, to get completion support for it.

	* org-list.el (org-update-checkbox-count): Update more than one cookie.

	* org.el (org-update-parent-todo-statistics): Update more than one
	cookie.

	* org-agenda.el (org-agenda-get-todos): Start search from correct
	position.

	* org.el (org-fast-todo-selection): Make sure TODO selection does
	not change buffer position.

	* org-list.el (org-toggle-checkbox): Implement adding or removing
	checkboxes from line or region when called with a prefix
	argument.

	* org-rmail.el (org-rmail-store-link): Protect the call to
	`rmail-narrow-to-non-pruned-header'.

	* org-clock.el (org-clock-special-range): Fix week display in
	clock tables.

	* org-exp.el (org-get-current-options): Fix bug when in indirect
	buffer.

2009-01-27  Carsten Dominik  <carsten.dominik@gmail.com>

	* org-agenda.el (org-agenda-dim-blocked-tasks): New option.
	(org-finalize-agenda): Call `org-agenda-dim-blocked-tasks'.
	(org-agenda-dim-blocked-tasks): New function.

	* org.el (org-enforce-todo-dependencies): New option.
	(org-block-todo-from-children-or-siblings): New function.

	* org-faces.el (org-agenda-dimmed-todo-face): New face.

	* org.el (org-todo): Return correct state type even if the blocker
	throws an error.
	(org-modifier-cursor-error): Renamed from
	`org-shiftcursor-error'.
	(org-shiftmetaleft, org-shiftmetaright, org-shiftmetaup)
	(org-shiftmetadown): Call `org-modifier-cursor-error'.

	* org-agenda.el (org-agenda-todo): Call `org-todo' interactively,
	to get real errors from the blocker hook.

	* org.el (org-shiftselect-error, org-call-for-shift-select): New
	functions.
	(org-set-visibility-according-to-property): Turn off the setting
	of `org-show-entry-below', to avoid overruling a FOLDED visibility
	property.

2009-01-26  Carsten Dominik  <carsten.dominik@gmail.com>

	* org.el (org-support-shift-select): New option.
	(org-shiftup, org-shiftdown, org-shiftright, org-shiftleft)
	(org-shiftcontrolright, org-shiftcontrolleft): Support for shift
	selection outside contexts.

	* org-list.el (org-at-item-bullet-p): New function.

	* org-jsinfo.el (org-infojs-handle-options): Remove unnecessary
	variables.

	* org-footnote.el (org-footnote-normalize): Remove unnecessary
	variable.
	(org-insert-footnote-reference-near-definition): Remove
	unnecessary let form.

	* org-export-latex.el (org-export-latex-first-lines): Add
	OPT-PLIST parameter.
	(org-export-as-latex): Call `org-export-latex-first-lines' with
	opt-plits parameter.
	(org-export-latex-preprocess): Remove unnecessary variables.

	* org-exp.el (org-infile-export-plist)
	(org-export-add-options-to-plist, org-export-kill-licensed-text)
	(org-export-remove-headline-metadata)
	(org-export-get-title-from-subtree, org-get-min-level)
	(org-html-do-expand): Remove innecessary let form.

	* org-colview-xemacs.el (org-columns-display-here): Remove
	unnecessary variables.

	* org-colview.el (org-columns-display-here): Remove unnecessary
	variables.

	* org-bbdb.el (org-bbdb-anniversaries): Remove unnecessary
	variables.

	* org-id.el (org-id-alist-to-hash, org-id-find-id-in-file): Remove
	unnecessary variables.

	* org-agenda.el (org-search-view, org-agenda-get-blocks)
	(org-agenda-filter-by-tag, org-agenda-action): Remove unnecessary
	variables.

	* org.el (org-set-emph-re): Clean-up the STACKED stuff.
	(org-compact-display-after-subtree-move): Remove unnecessary
	variables.
	(org-edit-fixed-width-region): Remove unnecessary variables.
	(org-edit-src-find-region-and-lang): Remove unnecessary variables.
	(org-olpath-completing-read): Remove unnecessary variable.
	(org-auto-repeat-maybe): Remove unnecessary variable.
	(org-map-entries): Remove unnecessary variable.
	(org-buffer-property-keys, org-imenu-get-tree)
	(org-speedbar-set-agenda-restriction): Remove unnecessary variables.

-----------------------------------------------------------------

2009-01-26  Carsten Dominik  <carsten.dominik@gmail.com>
	* org-exp.el (org-export-remove-timestamps): Never remove
	timestamps from tables.

	* org-export-latex.el (org-export-latex-first-lines): Add more
	options to the preprocessing of the text before the first
	headline.

2009-01-25  Carsten Dominik  <carsten.dominik@gmail.com>

	* org-faces.el (org-clock-overlay): Make face compatible with
	XEmacs.

	* org.el (org-yank): Add property for delete-selection mode.

	* org-exp.el (org-export-as-html): Turn \par into a paragraph.

	* org.el (org-agenda-tags-todo-honor-ignore-options): Declare
	variable.

	* org-table.el (org-table-insert-hline): Fix typo in fuction call
	to `backward-char'.

	* org-exp.el (org-export-as-html): Remove the initial space from
	colon examples.

	* org.el (org-scan-tags): Call
	`org-agenda-check-for-timestamp-as-reason-to-ignore-todo-item'.

	* org-agenda.el (org-agenda-todo-list, org-agenda-match-view): New
	customization groups.
	(org-agenda-tags-todo-honor-ignore-options): New option.
	(org-agenda-check-for-timestamp-as-reason-to-ignore-todo-item):
	New function.
	(org-agenda-get-todos): Use
	`org-agenda-check-for-timestamp-as-reason-to-ignore-todo-item'.

2009-01-24  Carsten Dominik  <carsten.dominik@gmail.com>

	* org-exp.el (org-export-format-source-code-or-example): Escape
	HTML characters also in examples that anre not treated with
	htmlize.  Also, just switch to EXAMPLE processing if we do not
	have a good version of htmlize.

	* org-rmail.el: Fix copyright notice.

	* org.el (org-activate-footnote-links): Improve footnote link
	highlighting.

	* org-footnote.el (org-footnote-normalize): Fix finding the end of
	a footnote definition at the end of the file.

	* org-table.el (org-table-get-specials): Add an imagined hline at
	the end of the table.  This can be useful for references that want
	to go to the end of the table.  Also fix bug when computing last
	row constants, in tables that do not start right at the right
	margin.
	(org-table-eval-formula): Match and replace remove references.
	(org-table-formula-substitute-names): Make sure that names inside
	a "remote" call are left alone, the will be replaced later when
	the remote call is handled.
	(org-table-convert-refs-to-rc): Do not convert things that might
	look like a reference, but are really part of an ID or namei n a
	remote reference.
	(org-table-get-remote-range): New function.

2009-01-22  Carsten Dominik  <carsten.dominik@gmail.com>

	* org-faces.el (org-clock-overlay): Fix bug in face definition.

	* org-clock.el (org-clock-put-overlay): Use new face instead of
	`secondary-selection'.

	* org-faces.el (org-clock-overlay): New face.

2009-01-21  Carsten Dominik  <carsten.dominik@gmail.com>

	* org-exp.el (org-get-current-options): Include the option for
	publishing time stamps.

	* org.el (org-toggle-heading): Renamed from
	`org-toggel-region-headings'.
	No longer needs a region defined, but will use it if there is one.
	(org-ctrl-c-star): Simplified, relying more on the internal
	workings of `org-toggle-heading'.
	(org-toggle-item): Renamed from `org-toggle-region-items'.
	No longer needs a region defined, but will use it if there is one.
	(org-ctrl-c-minus): Simplified, relying more on the inernal
	workings of `org-toggle-item'.

	* org-export-latex.el (org-export-latex-preprocess): Fix bug in
	environment detection.  Also, do real changes only in unprotected
	places.

2009-01-20  Carsten Dominik  <carsten.dominik@gmail.com>

	* org-export-latex.el (org-export-latex-quotation-marks): Use
	`org-if-unprotected-1'.
	(org-export-latex-set-initial-vars): Check for class definition in
	property.

	* org-macs.el (org-if-unprotected-1): New macro.

2009-01-19  Carsten Dominik  <carsten.dominik@gmail.com>

	* org-compat.el (org-count-lines): New function.

	* org-exp.el (org-export-format-source-code-or-example): Handle
	switches related to text areas.

	* org.el (org-activate-footnote-links): Don't allow match inside a
	link.

	* org-footnote.el (org-footnote-re): Don't allow match inside a link.

	* org-export-latex.el (org-export-latex-links): Keep a relative
	path relative also after export.

	* org-exp.el (org-export-html-scripts): Fix HTML snippet.

	* org.el (org-make-tags-matcher): Never use IDO for completing the
	tags matcher match string.
	(org-completing-read): Also remove the special biding for "?".

	* org-attach.el (org-attach-allow-inheritance): New option.
	(org-attach-inherited): New variable.
	(org-attach-dir): Handle properties related to the attachment
	directory.
	(org-attach-check-absolute-path): New function.
	(org-attach-set-directory, org-attach-set-inherit): New commands.
	(org-attach): Accommodate the new commands in the dispatcher.

2009-01-18  Carsten Dominik  <carsten.dominik@gmail.com>

	* org-compat.el (org-fit-window-to-buffer): Fix bug with using
	`window-full-width-p'.

	* org-exp.el (org-export-as-html): Only check for images files
	that really can be inlined

	* org.el (org-image-file-name-regexp, org-file-image-p): Allow the
	list of extensions to be a parameter.

	* org-exp.el (org-export-html-inline-image-extensions): New
	variable.

	* org-agenda.el (org-prepare-agenda): Use
	`org-agenda-block-separator'.
	(org-agenda-block-separator): New option.

2009-01-17  Carsten Dominik  <carsten.dominik@gmail.com>

	* org-export-latex.el (org-export-latex-tables): Call
	`org-table-clean-before-export' with the new optional argument.

	* org-exp.el (org-table-clean-before-export): New optional
	parameter MAYBE-QUOTED, allows for quoted characters like \# in
	first column.

2009-01-16  Carsten Dominik  <carsten.dominik@gmail.com>

	* org-plot.el (org-plot/gnuplot): Fix text-ind parameter for
	histograms.

	* org-colview.el (org-colview-construct-allowed-dates): Better
	error catching when a date/time property does not have allowed
	values defined.

	* org-colview-xemacs.el (org-colview-construct-allowed-dates):
	Better error catching when a date/time property does not have
	allowed values defined.

2009-01-14  Carsten Dominik  <carsten.dominik@gmail.com>

	* org.el (org-map-entries): Restore point and restriction after
	`org-map-entries'.

2009-01-13  Carsten Dominik  <carsten.dominik@gmail.com>

	* org.el (org-time=, org-time<, org-time<=, org-time>)
	(org-time>=, org-time<>): Make sure both values are dates.

2009-01-11  Carsten Dominik  <carsten.dominik@gmail.com>

	* org-archive.el (org-extract-archive-heading): Allow %s for file
	name also in achive location heading.

2009-01-10  Carsten Dominik  <carsten.dominik@gmail.com>

	* org-archive.el (org-add-archive-files): Uniquify the list before
	returning it.

2009-01-09  Carsten Dominik  <carsten.dominik@gmail.com>

	* org-compat.el (org-fit-window-to-buffer): Use
	`window-full-width-p'.

	* org-export-latex.el (org-export-latex-fixed-width): Enforce the
	space after the colon in short examples.

	* org-exp.el (org-export-protect-colon-examples): Rewritten, to
	enforce a space after the colon.  However, we also allow lines
	that are *only* a colon.
	(org-export-as-html): Enforce the space after the colon in short
	examples.
	(org-export-preprocess-string): Do the colon example protection
	earlier.
	(org-export-remove-timestamps): Do not check for protection at the
	end of the line.

2009-01-08  Carsten Dominik  <carsten.dominik@gmail.com>

	* org.el (org-format-latex-options): Add new matcher for single
	letters between dollars.
	(org-get-header): Function removed.
	(org-heading-components): New function.

	* org-exp.el (org-export-define-heading-targets): Record ID's also
	as alternative targets.
	(org-export-as-html): Interpret "id:" links to other files by
	preserving the relative path.

	* org-jsinfo.el (org-infojs-handle-options): Catch the case if v
	is nil.

	* org-exp.el (org-export-normalize-links): Protect the main link,
	to avoid special character processing.

	* org-export-latex.el (org-export-latex-special-keyword-regexp):
	New variable.
	(org-export-latex-special-string-regexps): Variable removed.
	(org-export-latex-keywords): Use the new regexp.

	* org-exp.el (org-export-handle-include-files): Fetch switches and
	put them into the BEGIN statement.

	* org-timer.el (org-timer-mode-line-string): New variable.

	* org-clock.el (org-clock-mode-line-map): Renamed from
	`org-clock-mode-map'.
	(org-clock-mode-line-timer): Renamed from `org-mode-line-timer'.
	(org-clock-update-mode-line): Renamed from `org-update-mode-line'.
	(org-clock-put-overlay): Renamed from `org-put-clock-overlay'.
	(org-clock-remove-overlays): Renamed from
	`org-remove-clock-overlays'.

	* org-timer.el (org-timer-pause-or-continue): Implement stopping
	and mode line display.
	(org-timer-stop): New command.
	(org-timer-seconds): Return correct time when timer is paused.
	(org-timer-mode-line-timer): New variable.
	(org-timer-set-mode-line, org-timer-update-mode-line): New
	functions.

	* org.el (org-insert-heading):  Handle new value `auto' for
	`org-blank-before-new-entry'.
	(org-org-menu): Add new items for timer functions.

	* org-list.el (org-insert-item): Handle new value `auto' for
	`org-blank-before-new-entry'.

	* org.el (org-blank-before-new-entry): New value `auto', made
	default.

2009-01-07  Carsten Dominik  <carsten.dominik@gmail.com>

	* org-exp.el (org-export-normalize-links): If the link is also
	used as the description, protect the description.

2009-01-06  Carsten Dominik  <carsten.dominik@gmail.com>

	* org.el (org-closest-date): Fix bug with yearly repeats, in
	combination with preference of the past as it is used for deadline
	and scheduling search.

	* org-exp.el (org-html-handle-time-stamps): No longer check for
	the `org-export-with-timestamps' option, because the preprocesser
	has taken care of this already.

	* org.el (org-entry-properties): Catch the case when this is
	called in a non-org-mode file.

	* org-export-latex.el (org-export-latex-remove-from-headlines):
	Variable made obsolete, also LaTeX export now uses the standard
	variables.
	(org-export-as-latex): Add the timestamps parameter to the
	preprocessor parameter list.
	(org-export-latex-content): Export the remaining keywords without
	considering to remove them.
	(org-export-latex-keywords-maybe): Make the REMOVE-LIST optional.
	Use bold font instead of tt font for the keywords.
	(org-export-latex-fontify-headline): Format headlines, assuming
	that all keywords still present should be published.
	(org-export-latex-keywords): Remove argument TIMESTAMPS and just
	publish what ever remains of the time stamps.
	(org-export-latex-list-parameters): New option.
	(org-export-latex-lists): Pass additional parameters to the list
	converter.

	* org-exp.el (org-export-preprocess-string): Remove clock lines
	and timestamps already in the preprocesor.
	(org-export-remove-timestamps, org-export-remove-clock-lines): New
	functions.
	(org-export-as-ascii, org-export-as-html): Add the timestamps
	parameter to the preprocessor parameter list.

	* org-list.el (org-list-parse-list): Parse for checkboxes.
	(org-list-to-generic): Introduce and handle new parameters :cbon
	and :cboff.
	(org-list-to-latex, org-list-to-html, org-list-to-texinfo): Add
	optional parameter PARAMS.

	* org-export-latex.el (org-export-latex-special-chars): Fix
	problems with interpreting dollar signs.
	(org-inside-latex-math-p): New function.
	(org-export-latex-preprocess): Protect all the math fragments.

	* org.el (org-latex-regexps): Allow a dash after a dollar.

	* org-w3m.el (org-w3m-copy-for-org-mode): Always deactivate the
	mark after copying.

	* org-agenda.el (org-run-agenda-series): Have series options set
	when finalizing the agenda.

	* org-exp.el (org-export-format-source-code-or-example): Protect
	the converted examples.

	* org.el (org-set-regexps-and-options): Fix the regexp
	`org-complex-heading-regexp'.

2009-01-05  Carsten Dominik  <carsten.dominik@gmail.com>

	* org.el (org-edit-src-get-label-format): New function.
	(org-coderef-label-format): New option.
	(org-edit-src-code, org-edit-src-find-region-and-lang): Parse for
	a label format specification and make sure it is used in the edit
	buffer.
	(org-edit-src-get-label-format): New function.
	(org-store-link): Handle new coderef formats.
	(org-link-search): Handle new coderef formats.

	* org-footnote.el (org-footnote-create-definition)
	(org-footnote-goto-local-insertion-point): Make footnote insertion
	work correctly when the "Footnotes" headline is the last line in
	the buffer.

	* org.el (org-goto-marker-or-bmk): Expose context after jumping to
	the location.

2009-01-04  Carsten Dominik  <carsten.dominik@gmail.com>

	* org-w3m.el (org-w3m): New customization group.
	(org-w3m-deactivate-mark): New option.
	(org-w3m-copy-for-org-mode): Deactivate region, unless the user
	option say not to.

2009-01-02  Carsten Dominik  <carsten.dominik@gmail.com>

	* org.el (org-set-font-lock-defaults): Trigger footnote
	fontification.
	(org-activate-footnote-links): New function.
	(org-activate-links): New entry `footnote'.

	* org-faces.el (org-footnote): New face.

2009-01-01  Carsten Dominik  <carsten.dominik@gmail.com>

	* org-macs.el (org-re): Handle the [:word:] class.

	* org-exp.el (org-export-preprocess-string): Call
	`org-export-protect-colon-examples'.
	(org-export-protect-colon-examples): Renamed from
	`org-export-protect-examples', and scope limited to lines starting
	with a colon.

2008-12-31  Carsten Dominik  <carsten.dominik@gmail.com>

	* org-exp.el (org-export-preprocess-string): Move the preprocess
	hook to after turning on Org-mode.
	(org-export-preprocess-after-include-files-hook)
	(org-export-preprocess-after-tree-selection-hook)
	(org-export-preprocess-before-backend-specifics-hook)
	(org-export-preprocess-final-hook): New hooks.
	(org-export-preprocess-string): Run the new hooks.

	* org.el (org-ctrl-c-minus): Fix indentation for new items.

	* org-footnote.el: New file.

	* org.el (org-footnote): Require footnote code.
	(org-startup-options): Add new footnote options.
	(org-mode-map): New keybindig for footnotes.
	(org-ctrl-c-ctrl-c): Add function at footnotes.
	(org-org-menu): New menu entries for footnotes.

	* org-export-latex.el (org-export-as-latex): Pass footnote
	variable to preprocessor.
	(org-export-latex-preprocess): Treat multiple references to a
	footnote.

	* org-exp.el (org-export-preprocess-string): Call
	`org-footnote-normalize'.
	(org-export-as-ascii, org-export-as-html): Pass footnote variable
	to preprocessor.
	(org-export-as-html): Treat multiple references to a footnote.

2008-12-26  Carsten Dominik  <carsten.dominik@gmail.com>

	* org-export-latex.el (org-export-latex-links): Handle coderef
	links.

	* org.el (org-bracket-link-analytic-regexp++): New variable.
	(org-make-link-regexps): Initialize
	`org-bracket-link-analytic-regexp++'.
	(org-store-link): Implement special case in edit-src buffer.
	(org-insert-link): No use of ide to insert stored links.
	(org-link-search): Implement special case for coderefs.

	* org-exp.el (org-export-html-scripts): New constant.
	(org-export-html-style-default): Add a new style for highlighted
	code.
	(org-export-code-refs): New variable.
	(org-export-preprocess-string): Initialize `org-export-code-refs'.
	Call `org-export-replace-src-segments-and-examples'
	No longer call `org-export-protect-examples'.
	(org-export-target-internal-links): Take care of coderef targets.
	(org-export-last-code-line-counter-value): New variable.
	(org-export-replace-src-segments-and-examples): Renamed from
	`org-export-replace-src-segments', and modified.
	(org-export-format-source-code-or-example): Renamed from
	`org-export-format-source-code'.
	(org-export-number-lines): New function.
	(org-export-as-ascii, org-export-as-html): Handle coderef links.

--------------------------------------------------------------------------

2008-12-23  Carsten Dominik  <carsten.dominik@gmail.com>

	* org-remember.el (org-remember-handler): Safer way to get a new
	buffer accessing the target file.

	* org.el (org-refile-get-location): Handle case of current buffer
	not having a file associated with it.

2008-12-22  Carsten Dominik  <carsten.dominik@gmail.com>

	* org-table.el (org-table-get-formula): Only ask to overwrite
	field formula if there really is one.

	* org-id.el (org-id-find): Allow the ID to be a symbol or a
	number, by converting these to a string.

	* org-colview.el (org-dblock-write:columnview): Allow ID to be
	located in a different file.

	* org-colview-xemacs.el (org-dblock-write:columnview): Copy from
	org-colview.el.

2008-12-21  Carsten Dominik  <carsten.dominik@gmail.com>

	* org.el (org-completion-use-ido): Enhance docstring of
	`org-completion-use-ido'.

	* org-export-latex.el (org-export-latex-make-header): Double the %
	in the time stamp format.
	(org-export-latex-special-chars): Handle case where there is no
	match group 3.

2008-12-20  Carsten Dominik  <carsten.dominik@gmail.com>

	* org.el (org-get-refile-targets, org-refile-get-location): Use
	expanded file name to improve comparison.

2008-12-19  Carsten Dominik  <carsten.dominik@gmail.com>

	* org.el (org-scan-tags): Rescan for tags, to get the correct
	upcase/downcase stuff.  This slows things down for now, but it
	works.
	(org-mode): Make sure the tag-faces regexp is initialized.

	* org-export-latex.el (org-export-latex-links): Fix bug with
	undefined label.

	* org-table.el (org-table-get-specials): Set
	`org-table-current-last-data-line'.
	(org-table-current-last-data-line): New variable.
	(org-table-insert-column, org-table-delete-column)
	(org-table-move-column, org-table-fix-formulas): Call
	`org-table-fix-formulas' a second time to fix the $LR references.
	(org-table-get-specials): Add the $LR references to the tables.
	(org-table-get-formula): Do not offer last-row names as LHS of
	formulas.

	* org.el (org-store-link): Capture link description from
	`org-id-store-link'.

	* org-exp.el (org-export-html-format-image): Add the / to the end
	of the <img> tag.
	(org-export-format-source-code): Surround example by empty lines,
	to make sure it will not be inside a paragraph.

	* org.el (org-ido-switchb): New function.

2008-12-18  Carsten Dominik  <carsten.dominik@gmail.com>

	* org-agenda.el (org-agenda-show): New prefix argument
	FULL-ENTRY.

	* org.el (org-sort-entries-or-items): Add a COMPARE-FUNC
	argument.

	* org-agenda.el (org-agenda-set-tags): Leave getting the tags to
	`org-agenda-change-all-lines'.
	(org-agenda-change-all-lines): Removed FORCE-TAGS argument, the
	tags are now retrieved locally.

2008-12-17  Carsten Dominik  <carsten.dominik@gmail.com>

	* org.el (org-get-outline-path): Fix bug if level is not given.
	(org-org-menu): Do not quote function in menu vector.

	* org-agenda.el (org-finalize-agenda): Fix typo with variable
	name.

2008-12-16  Carsten Dominik  <carsten.dominik@gmail.com>

	* org.el (org-refile): Avoid refiling to within the region to be
	refiled.

	* org-export-latex.el (org-export-latex-special-chars): Replace
	special characters also in tables.

	* org-agenda.el (org-agenda-change-all-lines): New argument
	FORCE-TAGS.
	(org-agenda-set-tags): Cet the new tags and pass them to
	`org-format-agenda-item'.

2008-12-15  Carsten Dominik  <carsten.dominik@gmail.com>

	* org-export-latex.el (org-export-latex-classes): Add longable as
	a default package to all classes.
	(org-export-latex-tables): Handle the longtable attribute and the
	align attribute.

	* org-table.el (orgtbl-to-generic): Handle tables that start with
	a hline.

	* org-export-latex.el (org-export-latex-emphasis-alist): Switch to
	\verb for colde-like snippets.
	(org-export-as-latex): Fix issues with region export.

	* org.el (org-up-heading-safe): Speed up function by using a
	direct regexp search.
	(org-olpa): New variable.
	(org-get-outline-path): Speed-up path constructions in cases where
	this is possible because the entire hierarchy is scanned anyway.
	(org-refile-get-location): Don't compare the truenames of files,
	this is too slow.
	(org-goto-max-level): New option.
	(org-goto): Use `org-goto-max-level'.

2008-12-12  Tassilo Horn  <tassilo@member.fsf.org>

	* org-gnus.el (org-gnus-article-link, org-gnus-article-link):
	Strip angle brackets from message-ids in the former and don't do
	it in the latter.
	(org-gnus-follow-link): Open summary reliable, even if the last
	messages were deleted, and handle empty groups, too.

2008-12-12  Carsten Dominik  <carsten.dominik@gmail.com>

	* org-export-latex.el (org-export-latex-emphasis-alist): Use \verb
	instead of \texttt for the =...= and ~===~ emphasis environments.
	(org-export-as-latex): Remove any old :org-license-to-kill text
	properties.
	(org-export-as-latex): Pass RBEG to `org-export-latex-first-lines'.
	(org-export-latex-make-header): Add some hard space after the
	table of contents.
	(org-export-latex-first-lines): Accept RBEG argument.  Mark
	exported text so that it will be excuded in further steps.

	* org-table.el (org-table-get-specials): Make @0 reference the
	last line in a table.
	(org-table-recalculate): Improve docstring.

2008-12-11  Carsten Dominik  <carsten.dominik@gmail.com>

	* org.el (org-log-done): Fix docstring.

2008-12-10  Carsten Dominik  <carsten.dominik@gmail.com>

	* org-exp.el (org-export-html-format-image): Fix bugs.

	* org-export-latex.el (org-export-latex-tables)
	(org-export-latex-links): Implement attribute, label, and caption
	handling.

	* org-exp.el (org-export-html-style-default): Add style
	definitions for the figure div.
	(org-export-preprocess-string, org-export-as-html): Implement
	attribute, label, and caption handling.
	(org-export-attach-captions-and-attributes): New function.
	(org-export-html-format-image): New function.
	(org-format-org-table-html): Implement attribute, label, and
	caption handling.

	* org.el (org-find-text-property-in-string): New function.
	(org-extract-attributes): Use the property org-attr instead of
	org-attrobutes, because this property is now set with the #+ATTR
	lines.

2008-12-08  Carsten Dominik  <carsten.dominik@gmail.com>

	* org-compat.el (org-substring-no-properties): Fix for XEmacs, for
	the case that FROM is nil.

	* org.el (org-before-first-heading-p): New function.

2008-12-07  Carsten Dominik  <carsten.dominik@gmail.com>

	* org-exp.el (org-export-as-html): Do not add a space before
	enforces line breaks.
	(org-export-as-html): Close paragraph before blockquote and verse
	tags.

2008-12-06  Carsten Dominik  <carsten.dominik@gmail.com>

	* org-id.el (org-id-locations-file): Wrap file name with
	`convert-standard-filename'.
	(org-id-files): New variable.
	(org-id-use-hash): New option.
	(org-id-update-id-locations): Also search in all files current
	listed in `org-id-files'.  Convert the resulting alist to a hash
	if the user customation says so.
	(org-id-locations-save): Handle he case if `org-id-locations' is a
	hash.
	(org-id-locations-load): Convert the alist to a hash.
	(org-id-add-location): Handle the hast case.
	(kill-emacs-hook): Make sure id locations are saved when Emacs is
	exited.
	(org-id-hash-to-alist, org-id-alist-to-hash)
	(org-id-paste-tracker): New functions.

-------------------------------------------------------------------------

2008-12-05  Carsten Dominik  <carsten.dominik@gmail.com>

	* org-agenda.el (org-agenda-goto-calendar): Remove duplicate let
	bindings of calendar variables.

	* org-table.el (org-table-find-row-type): Renamed from
	`org-find-row-type'.
	(org-table-rewrite-old-row-references): Renamed from
	`org-rewrite-old-row-references'.
	(org-table-shift-refpart): Renamed from `org-shift-refpart'.
	(org-table-cleanup-narrow-column-properties): Renamed from
	`org-cleanup-narrow-column-properties'.

2008-12-05  Carsten Dominik  <carsten.dominik@gmail.com>

	* org-table.el (org-find-row-type): New arguments DESC and CLINE,
	for better error messages.
	(org-table-get-descriptor-line): Supply the new arguments to
	`org-find-row-type'.
	(org-table-error-on-row-ref-crossing-hline): New option.

	* org.el (org-target-link-regexp): Make buffer-local.
	(org-move-subtree-down): Fix bug with trees at beginning of
	buffer.

2008-12-04  Carsten Dominik  <carsten.dominik@gmail.com>

	* org-faces.el (org-set-tag-faces): New function.
	(org-tags-special-faces-re): New variable.

	* org.el (org-font-lock-add-tag-faces, org-get-tag-face): New functions.

	* org-faces.el (org-tag-faces): New option.
	(org-tag): Mention `org-tag-faces' in the docstring.

2008-12-03  Carsten Dominik  <carsten.dominik@gmail.com>

	* org-exp.el (org-export-html-style-default): Implement new
	quoting.

	* org-jsinfo.el (org-infojs-template): Implement new quoting.

	* org-w3m.el (w3m-minor-mode-hook): Also add the special copy
	command to the `w3m-minor-mode-map'.

	* org-archive.el (org-archive-to-archive-sibling): Protect
	`this-command' to avoid appending kills during archiving.

	* org-exp.el (org-export-with-priority): New variable.
	(org-export-add-options-to-plist): Use `org-export-plist-vars'
	instead of internal list of strings and properties.
	(org-print-icalendar-entries): Retrieve the location property with
	inheritance.

2008-12-02  Carsten Dominik  <carsten.dominik@gmail.com>

	* org-exp.el (org-export-with-todo-keywords): New option.
	(org-export-plist-vars): Include also the keys for the #+OPTIONS
	line.
	(org-default-export-plist, org-export-add-options-to-plist)
	(org-export-as-ascii, org-export-as-html): Use the new structure
	of `org-export-plist-vars'.

	* org.el (org-map-entries): Return all values.

2008-11-29  Carsten Dominik  <carsten.dominik@gmail.com>

	* org.el (org-matcher-time): Recognize more special values.

	* org-gnus.el (fboundp): Fix defvaralias for XEmacs.

2008-11-27  Carsten Dominik  <carsten.dominik@gmail.com>

	* org.el (org-tags-exclude-from-inheritance): New option.
	(org-tag-inherit-p, org-remove-uniherited-tags): Respect
	`org-tags-exclude-from-inheritance'.

	* org-agenda.el (org-agenda-show-inherited-tags): New option.
	(org-format-agenda-item): Add inherited tags to the agenda line
	string, and make sure that properties are kept when downcasing the
	tags list.
	(org-agenda-add-inherited-tags): New function.
	(org-downcase-keep-props): New function.

	* org.el (org-scan-tags): Mark inherited tags with a text
	property.
	(org-get-tags-at): Mark inherited tags with a text property.
	(org-add-prop-inherited): New function.

	* org-agenda.el (org-agenda-add-inherited-tags): New function.
	(org-agenda-show-inherited-tags): New option.

2008-11-26  Carsten Dominik  <carsten.dominik@gmail.com>

	* org.el (org-modules): Add org-w3m to the default modules.

	* org-table.el (orgtbl-self-insert-command): Make S-SPC work in
	orgtbl-mode.
	(orgtabl-create-or-convert-from-region): New command.

	* org-exp.el (org-export-as-ascii): Remove the handling of
	targets.
	(org-export-ascii-preprocess): Handle targets already in this
	function.

2008-11-25  Carsten Dominik  <carsten.dominik@gmail.com>

	* org-timer.el (org-timer-start-time): Define this variable.
	(org-timer-item): Make argument optional.

	* org-list.el (org-insert-item): Automatically insert a timer item
	if the current list is a timer list.

	* org-timer.el: New file.

	* org-publish.el (org-publish-org-index): Only exclude the index
	file in the main directory from being added to the site-map.
	(org-publish-get-project-from-filename): If the current project is
	a component, start publishing from the parent project.

2008-11-24  Carsten Dominik  <carsten.dominik@gmail.com>

	* org-table.el (orgtbl-ret): Fix RET at beginning-of-buffer.

	* org-publish.el (org-publish-org-index): Improve removal of
	temporary buffers.

	* org-agenda.el (org-get-closed): Re-apply changes
	accidentially overwritten by last commit to Emacs.

	* org.el (org-outline-path-complete-in-steps): New option.
	(org-refile-get-location): Honor
	`org-outline-path-complete-in-steps'.
	(org-agenda-change-all-lines, org-tags-sparse-tree)
	(org-time-string-to-absolute, org-small-year-to-year)
	(org-link-escape): Re-apply changes accidentially overwritten
	by last commit to Emacs

2008-11-23  Carsten Dominik  <carsten.dominik@gmail.com>

	* org-clock.el (org-dblock-write:clocktable): Make sure the
	clocktable sees the first line.
	(org-clock-in): Warn if the clock cannot be resumed.

2008-11-22  Carsten Dominik  <carsten.dominik@gmail.com>

	* org.el (org-open-at-point): Fix mixup about interactive and
	non-interactive elisp links.

2008-11-21  Carsten Dominik  <carsten.dominik@gmail.com>

	* org-exp.el (org-export-preprocess-string): Allow one comment
	line before the first headline to always be included.  This is
	to not miss a commented target.

	* org-mouse.el (org-mouse-insert-item): Call
	`org-indent-to-column' instead of `indent-to', for XEmacs
	compatibility.

	* org.el (org-refile-targets): Fix customize definition so
	that it works also in XEmacs.
	(org-fixup-indentation): Call `org-indent-to-column' instead
	of `indent-to', for XEmacs compatibility.

2008-11-21  Tokuya Kameshima  <kames@fa2.so-net.ne.jp>

	* org-mew.el (org-mew-store-link): Get the correct case folder
	for refiled messages.

2008-11-21  Carsten Dominik  <carsten.dominik@gmail.com>

	* org-exp.el (org-export-as-ascii): Remove the "\\" forced
	line break indicators.

	* org.el (org-ido-completing-read): Remove the "i:" prefix for
	ido-completion propts.

2008-11-21  Carsten Dominik  <carsten.dominik@gmail.com>

	* org-remember.el (org-remember-apply-template): Use
	`org-substring-no-properties'.

	* org-compat.el (org-substring-no-properties): New function.

	* org-remember.el (org-remember-apply-template): Use
	`org-substring-no-properties' for compatibility.

	* org-list.el (org-list-two-spaces-after-bullet-regexp): New
	option.
	(org-fix-bullet-type): respect
	`org-list-two-spaces-after-bullet-regexp'.

	* org-clock.el (org-clock-load): Clean up the code.

	* org.el (org-adaptive-fill-function): Allow two spaces after
	"1." as a list bullet.

2008-11-20  Carsten Dominik  <carsten.dominik@gmail.com>

	* org-clock.el (org-clock-save, org-clock-load): Check for
	live buffers, existing files, and buffer file names to ensure
	consistent information.
	(org-clock-persist): Make `clock' a special value of this
	variable, and improve docstring.

	* org-list.el (org-cycle-list-bullet, org-fix-bullet-type)
	(org-get-string-indentation): Adapt indentation when the bullet
	width changes.

2008-11-19  Carsten Dominik  <carsten.dominik@gmail.com>

	* org-remember.el (org-remember-finalize): Make interactive.
	(org-remember-kill): New command.
	(org-remember-finish-immediately): Call `org-remember-finalize'
	directly.
	(org-remember-finalize): Make `org-remember-finalize' an interactive
	function.

2008-11-18  Carsten Dominik  <carsten.dominik@gmail.com>

	* org-remember.el (org-remember-apply-template): No ido completion
	for free prompts in remember templates.
	(org-remember-before-finalize-hook): New hook.
	(org-remember-mode): New minor mode.
	(org-remember-apply-template): Turn on `org-remember-mode'.

	* org-id.el (org-id-add-location): Avoid error when no file is
	given.

	* org-remember.el (org-remember-apply-template): Fix the way how
	the list of allowed properties is retrieved from the target file.

	* org.el (org-insert-link): Improve file link matching.

2008-11-17  Carsten Dominik  <carsten.dominik@gmail.com>

	* org-colview.el (org-columns-display-here): New argument
	DATELINE, to trigger using the new face.
	(org-agenda-colview-summarize): Call `org-columns-display-here'
	with the new argument.

	* org-faces.el (org-agenda-column-dateline): New face.

	* org-publish.el (org-publish-org-index): Use index-title at page
	title, not as section.

	* org-exp.el (org-export-html-format-desc): Respect the
	org-protect property.
	(org-export-as-html): Protect image specifiers that are in the
	description part of a link.

	* org.el (org-sort-entries-or-items, org-completing-read)
	(org-refile-get-location, org-olpath-completing-read, org-todo)
	(org-show-todo-tree, org-sparse-tree, org-make-tags-matcher)
	(org-set-tags, org-change-tag-in-region, org-fast-tag-selection)
	(org-set-property, org-delete-property)
	(org-delete-property-globally): Use `org-ido-completing-read'.

	* org-remember.el (org-remember-apply-template): Use
	`org-ido-completing-read'.

	* org-publish.el (org-publish): Use `org-ido-completing-read'.

	* org-colview.el (org-columns-edit-value, org-columns-new)
	(org-insert-columns-dblock): Use `org-ido-completing-read'.

	* org-colview-xemacs.el (org-columns-edit-value)
	(org-columns-new, org-insert-columns-dblock): Use
	`org-ido-completing-read'.

	* org-attach.el (org-attach-delete-one, org-attach-open): Use
	`org-ido-completing-read'.

	* org-agenda.el (org-todo-list, org-agenda-filter-by-tag): Use
	`org-ido-completing-read'.

	* org.el (org-time-today): New function.
	(org-matcher-time): Use `org-time-today'.  Add special treatment
	for "<tomorrow>" and "<yesterday>".
	(org-ido-completing-read): New function.
	(org-completion-use-ido): New option.

	* org-exp.el (org-export-format-source-code): Fix bug in require
	htmlize code.
	(org-export-target-internal-links): Fix bug in search for text
	property.

2008-11-16  Carsten Dominik  <carsten.dominik@gmail.com>

	* org-export-latex.el (org-export-latex-subcontent): Interprete
	target aliases as additonal labels.

	* org-exp.el (org-export-target-aliases): New variable.
	(org-export-preprocess-string)
	(org-export-handle-invisible-targets): Fill the alias alist.
	(org-export-as-html): Remove the &nbsp; from the anchor, and also
	assign an id.
	(org-html-level-start): Insert the target aliases as additonal
	anchors.

	* org.el (org-edit-fixed-width-region): Fix bug when starting a new
	picture area.

2008-11-15  Carsten Dominik  <carsten.dominik@gmail.com>

	* org.el (org-open-at-mouse): Ensure correct link abbreviations
	when following a link with the mouse from the agenda.

	* org-exp.el (org-export-as-html): Avoid lone </div> when no
	headlines are created.

2008-11-14  Carsten Dominik  <carsten.dominik@gmail.com>

	* org-exp.el (org-export-preprocess-string): Reorder so that we
	can still see ID properties when we collect targets.
	(org-export-target-internal-links): Also store targets for ID's.

	* org.el (org-link-translation-function): New option.
	(org-open-at-point): Call `org-link-translation-function' if
	non-nil.
	(org-translate-link): New function.
	(org-translate-link-from-planner): New function.
	(org-open-at-point): Allow interactive commands in elisp links.

	* org-exp.el (org-icalendar-cleanup-string): Restore the old
	iCalendar quoting.  The new one seems to caus problems with
	applications.

	* org.el (org-yank): Set `this-command' to `yank', so that
	`yank-pop' will work.

2008-11-13  Carsten Dominik  <carsten.dominik@gmail.com>

	* org-id.el (org-id-search-archives): New option.

	* org.el (org-link-to-org-use-id): New option.
	(org-store-link): Use `org-link-to-org-use-id'.
	(org-id): Make org-id.el a standard component.

2008-11-13  Carsten Dominik  <carsten.dominik@gmail.com>

	* org.el (org-link-expand-abbrev): Implement %h as an escape for a
	hexified version of the tag.

	* org-exp.el (org-icalendar-cleanup-string): Improve RFC2455
	compliance as far as quoting is concerned.

	* org-vm.el (org-vm-follow-link): Require `vm-search'.

	* org.el (org-up-heading-safe, org-forward-same-level): Always
	call `org-back-to-heading' instead of `outline-back-to-heading'.
	(org-back-to-heading): New wrapper around outline-back-to-heading,
	with a useful error message telling where the error happened.

	* org-list.el (org-update-checkbox-count): Always call
	`org-back-to-heading' instead of `outline-back-to-heading'.

	* org-exp.el (org-export-as-html): Make sure that each <img> tag
	has an `alt' attribute, to ensure XHTML validation.

2008-11-12  Carsten Dominik  <carsten.dominik@gmail.com>

	* org-publish.el (org-publish-attachment): Allow publishing to
	overwrite attachment files.

	* org-agenda.el (org-agenda-timerange-leaders): New option.
	(org-agenda-get-blocks): Use `org-agenda-timerange-leaders'.

	* org.el (org-edit-src-exit): Untabify ASCII image before
	returning.












2008-11-11  Carsten Dominik  <carsten.dominik@gmail.com>

	* org.el (org-yank): Make any prefix force normal yanking.
	Suppress folding if text would be swallowed into a folded
	subtree.
	(org-yank-folded-subtrees, org-yank): Docstring updates.

	* org-agenda.el (org-agenda-compare-effort): Treat no effort
	defined as 0.

	* org-exp.el (org-export-language-setup): Add Catalan and
	Esperanto language entries.

2008-11-10  Carsten Dominik  <carsten.dominik@gmail.com>

	* org.el (org-refile): Allow refiling of entire regions.

	* org-clock.el (org-clock-time%): New function.

	* org.el (org-entry-get, org-entry-delete): Use safer regexps to
	retrieve property values.

2008-11-09  Carsten Dominik  <carsten.dominik@gmail.com>

	* org-agenda.el (org-agenda-list): Handle the value `only' of
	org-agenda-show-log'.
	(org-agenda-log-mode): Interpret a double prefix arg.

2008-11-08  Carsten Dominik  <carsten.dominik@gmail.com>

	* org-exp.el (org-export-html-footnotes-section): New variable.
	(org-export-as-html): Use `org-export-html-footnotes-section' to
	insert the footnotes.
	(org-export-language-setup): Add "Footnotes" to language words.

2008-11-07  Carsten Dominik  <carsten.dominik@gmail.com>

	* org.el (org-yank): Fix bug when not inserting a subtree.

2008-11-06  Carsten Dominik  <carsten.dominik@gmail.com>

	* org-vm.el (org-vm-follow-link): Call `vm-preview-current-message'
	instead of `vm-beginning-of-message'.

	* org.el (org-make-link-regexps): Make sure that links to gnus can
	contain brackets.

2008-11-05  Carsten Dominik  <carsten.dominik@gmail.com>

	* org-attach.el (org-attach-dir): Remove duplicate ID creation
	code.

	* org-id.el (org-id-new): Use `org-trim' to extract the uuid from
	shell output.

	* org.el (org-link-abbrev-alist): Improve customization type.

	* org-attach.el (org-attach-expand-link, org-attach-expand): New
	functions.

	* org-agenda.el (org-agenda-get-progress): Renamed from
	`org-get-closed'.  Implement searching for state changes as well.
	(org-agenda-log-mode-items): New option.
	(org-agenda-log-mode): New option prefix argument, interpreted as
	request to show all possible progress info.
	(org-agenda-get-day-entries): Call `org-get-progress' instead of
	`org-get-closed'.
	(org-agenda-set-mode-name): Handle the more complex log mode
	settings.
	(org-get-closed): New alias, pointing to `org-get-progress'.

2008-11-05  Carsten Dominik  <dominik@science.uva.nl>

	* org.el (org-file-apps-defaults-gnu)
	(org-file-apps-defaults-macosx)
	(org-file-apps-defaults-windowsnt): Add an entry defining the
	system command.
	(org-file-apps): Allow `system' as key and value.
	(org-open-at-point): Explain the effect of a double prefix arg.
	(org-open-file): If the argument `in-emacs' is (16),
	i.e. corresponding to a double prefix argument, try to open the
	file externally.

2008-11-04  Carsten Dominik  <dominik@science.uva.nl>

	* org.el (org-insert-link): Abbreviate absolute files names in
	links.  Also, fix a bug in which the double C-u prefix would not
	be honored.

2008-11-03  Carsten Dominik  <dominik@science.uva.nl>

	* org.el (org-insert-heading): If buffer does not end with a
	newline, add one if necessary to insert headline correctly.

	* org-exp.el (org-export-as-html): Make sure that <hr/> is between
	paragraphs, not inside.

	* org.el (org-todo): Quote
	`org-agenda-headline-snapshot-before-repeat'.

	* org-exp.el (org-export-as-html): Fully process link descriptions.
	(org-export-html-format-desc): New function.
	(org-export-as-html): Collect footnotes into the correct basket.
	(org-html-protect): No longer protect quotations marks here, this
	goes wrong.

	* org-agenda.el (org-agenda-remove-marked-text): Bind variable
	BEG.

	* org-compat.el (org-fit-window-to-buffer): New function (not
	really, a preliminary and incomplete version was present earlier,
	but not used).

	* org.el (org-fast-todo-selection, org-fast-tag-selection): Use
	`org-fit-window-to-buffer'.

	* org-exp.el (org-export): Use `org-fit-window-to-buffer'.

	* org-agenda.el (org-agenda-get-restriction-and-command)
	(org-fit-agenda-window, org-agenda-convert-date): Use
	`org-fit-window-to-buffer'.

	* org-exp.el (org-export-as-html): Process href links through
	`org-export-html-format-href'.
	(org-export-html-format-href): New function.

	* org-agenda.el (org-agenda-todo): Update only the current
	headline if this is a repeated TODO, marked done for today.
	(org-agenda-change-all-lines): New argument JUST-THIS, to change
	only the current line.

	* org.el (org-todo): Take a snapshot of the headline if the
	repeater might change it.

2008-11-02  Carsten Dominik  <dominik@science.uva.nl>

	* org-publish.el (org-publish-find-title): Remove buffers visited
	only for extracting the title.

	* org-exp.el (org-export-html-style)
	(org-export-html-style-default): Mark style definitions as
	unparsed CDATA.

	* org-publish.el (org-publish-validate-link): Function
	re-introduced.

2008-11-02  Charles Sebold  <csebold@gmail.com>

	* org-plot.el (org-plot/add-options-to-plist): Supports timefmt
	property.
	(org-plot-quote-timestamp-field): New function.
	(org-plot-quote-tsv-field): Call timestamp field function when
	necessary rather than just quoting as a string.
	(org-plot/gnuplot-to-data): Pass in timefmt property.
	(org-plot/gnuplot-script): Supports timefmt property.
	(org-plot/gnuplot): Checks for timestamp column before checking
	for text index column.

2008-11-02  Carsten Dominik  <dominik@science.uva.nl>

	* org.el (org-insert-heading): Improve behavior with hidden subtrees.

	* org-publish.el (org-publish-org-index): Create a section in the
	index file.
	(org-publish-org-index): Stop linking to directories.

	* org.el (org-emphasis-alist): Use span instead of <u> to
	underline text.

	* org-exp.el (org-export-as-html): Make sure <p> is closed before
	<pre> sections.

2008-11-01  Sebastian Rose  <sebastian_rose@gmx.de>

	* org-jsinfo.el (org-infojs-template): Remove language attribute
	from script tag.

2008-11-01  Carsten Dominik  <dominik@science.uva.nl>

	* org-agenda.el (org-agenda-remove-marked-text): New function.
	(org-agenda-mark-filtered-text)
	(org-agenda-unmark-filtered-text): New functions.
	(org-write-agenda): Remove fltered text.

	* org.el (org-make-tags-matcher): Give access to TODO "property"
	without speed penalty.

2008-10-29  Carsten Dominik  <dominik@science.uva.nl>

	* org.el (org-link-frame-setup): Add `org-gnus-no-new-news' as an
	option.
	(org-store-link-props): Make sure adding to the plist works
	correctly.

	* org-gnus.el (org-gnus-no-new-news): New function.
	(org-gnus-follow-link): Allow the article ID to be a message-id,
	in addition to allowing article numbers.  Message IDs make much
	more roubust links.
	(org-gnus-store-link): Use message-id to create link.

2008-10-28  Carsten Dominik  <dominik@science.uva.nl>

	* org.el (org-emphasize): Reverse the selection array.
	(org-emphasis-alist): Set <code> tags for the verbatim
	environment.

	* org-remember.el (org-remember-handler): Fix bug with
	prefix-related changing of the note storage target.

	* org-exp.el (org-print-icalendar-entries): Make the exported
	priorities compatible with RFC 2445.

	* org-clock.el (org-clock-save): Insert time stamp without
	dependence on time-stamp.el.

2008-10-27  Carsten Dominik  <dominik@science.uva.nl>

	* org.el ("saveplace"): If saveplace puts point into an invisible
	location, make it visible.
	(org-make-tags-matcher): Allow inactive time stamps in time
	comparisons.
	(org-yank-adjusted-subtrees): New option.
	(org-yank): Incorporate adjusting trees.
	(org-paste-subtree): New argument FOR-YANK which will cause
	insertion at point without backing up over white lines, and leave
	point at the end of the inserted text.  Also if the cursor is
	at the beginning of a headline, use the same level or the inserted
	tree.

	* org-publish.el (org-publish-get-base-files-1): Deal correctly
	with broken symlinks

2008-10-26  Carsten Dominik  <dominik@science.uva.nl>

	* org-exp.el (org-export-select-tags, org-get-current-options):
	Fix typo.

2008-10-25  Carsten Dominik  <dominik@science.uva.nl>

	* org-agenda.el (org-format-agenda-item)
	(org-agenda-filter-make-matcher): Make sure tags are stored and
	compared donwcased.

2008-10-23  Carsten Dominik  <dominik@science.uva.nl>

	* org.el (org-insert-todo-heading): Fix bug with force-heading
	argument.

2008-10-23  James TD Smith  <ahktenzero@mohorovi.cc>

	* org-clock.el (org-clock-in-resume): Add a custom option to
	toggle starting the clock from an open clock line.
	(org-clock-in): When clocking in to an entry, if
	`org-clock-in-resume' is set, check if the first clock line is
	open and if so, start the clock from the time in the clock line.
	(org-clock-persist): Add a custom option to toggle clock
	persistence.
	(org-clock-persist-query-save): Add a custom option to toggle
	asking the user if they want to save the running clock when
	exiting.
	(org-clock-persist-query-resume): Add a custom option to toggle
	asking the user if they want to resume the saved clock when Emacs
	is restarted.
	(org-clock-save): Add a function to save clock data.
	This includes the contents of `org-clock-history' and the buffer
	and position of the currently clocked task, if any.
	(org-clock-load): Add a function to load clock data.
	This populates `org-clock-history', and resumes the saved clocked
	task if there is one.
	(org-clock-persistence-insinuate): Add a method to set up the
	hooks for clock persistence.

2008-10-22  Carsten Dominik  <dominik@science.uva.nl>

	* org-exp.el (org-export-as-ascii): Handle the case that we are
	publishing from an indirect buffer.

	* org-table.el (org-table-copy-down): Fix bug with time stamp
	increment.

	* org-mouse.el (org-mouse-features): New option.
	(org-mode-hook): Turn on features depending on
	`org-mouse-features'.

	* org.el (org-insert-heading-respect-content): Force heading
	creation.
	(org-insert-heading): keep the folding state of the heading before
	the inserted one.

2008-10-21  Carsten Dominik  <dominik@science.uva.nl>

	* org-archive.el (org-archive-to-archive-sibling): Handle top
	level headlines better.

2008-10-21  Bastien Guerry  <bzg@altern.org>

	* org-export-latex.el (org-export-latex-classes): Added
	\usepackage{graphicx} to the default list of packages.

2008-10-21  Carsten Dominik  <dominik@science.uva.nl>

	* org-agenda.el (org-agenda-filter): Renamed from
	`org-agenda-filter-tags'.

2008-10-20  Carsten Dominik  <dominik@science.uva.nl>

	* org.el (org-entry-properties): Add CATEGORY property, iven if it
	is not defined as a property in this entry.
	(org-add-log-note): Mask prefix argument when immediately storing
	the note.

	* org-agenda.el (org-agenda-filter-effort-default-operator): New
	option.

2008-10-19  James TD Smith  <ahktenzero@mohorovi.cc>

	* org.el (org-add-log-setup): Bugfix; code to find insertion point
	after drawers was skipping ahead one line too many, so notes were
	inserted after the first note instead of before it.

2008-10-18  Carsten Dominik  <dominik@science.uva.nl>

	* org-agenda.el (org-agenda-filter-tags,org-agenda-filter-form):
	New variables.
	(org-prepare-agenda): Reset the filter tags.
	(org-agenda-filter-by-tag, org-agenda-filter-by-tag-show-all):
	Show filter tags in mode line.

	* org-table.el (orgtbl-to-html): Bind `html-table-tag' for the
	formatter.

	* org-export-latex.el (org-latex-entities-regexp): New constant.
	(org-export-as-pdf): Use two calls to `shell-command'.

2008-10-17  Carsten Dominik  <dominik@science.uva.nl>

	* org-export-latex.el (org-export-latex-treat-sub-super-char):
	Honor the {} value of the subsuperscript setting.  Make sure that
	longer subsuperscripts are typeset in a roman font.

	* org.el (org-clock-update-time-maybe): Compute negative clock
	intervals correctly.

2008-10-16  Carsten Dominik  <dominik@science.uva.nl>

	* org.el (org-add-log-setup): Respect
	`org-log-state-notes-insert-after-drawers'.
	(org-log-state-notes-insert-after-drawers): New option.
	(org-todo-trigger-tag-changes): New function.
	(org-todo): Call `org-todo-trigger-tag-changes'.

2008-10-15  James TD Smith  <ahktenzero@mohorovi.cc>

	* org.el (org-add-log-setup): Only skip drawers if the are
	immediately after the scheduling keywords.

	* org-clock.el (org-clock-in-switch-to-state): Allow this to be a
	function
	(org-clock-in): If `org-clock-in-switch-to-state' is a function,
	call it with the current todo state to get the state to switch to
	when clocking in.
	(org-clock-in): Use org-indent-line-function to indent clock lines.
	(org-clock-find-position): Fix indentation of empty clock drawers.

2008-10-15  Carsten Dominik  <dominik@science.uva.nl>

	* org-publish.el (org-publish-org-to): Handle case when
	org-export-to-pdf does return a file name, not a buffer.
	(org-publish-org-to-pdf): New function.

	* org-export-latex.el (org-export-as-pdf)
	(org-export-as-pdf-and-open): New commands.

	* org-table.el (org-table-eval-formula): Avoid parsing Calc's HMS
	forms as ranges.

	* org-export-latex.el (org-export-latex-lists): Ignore lists-like
	things in protexted regions.

2008-10-14  Carsten Dominik  <dominik@science.uva.nl>

	* org-export-latex.el (org-export-latex-preprocess): Improve
	quoting of LaTeX environments.

2008-10-10  Carsten Dominik  <dominik@science.uva.nl>

	* org.el (org-edit-fixed-width-region): Exclude final newline from
	picture area.

	* org-export-latex.el (org-export-latex-subcontent): Add labels to
	sections, to make internal links work.
	(org-export-latex-fontify-headline): Do not remove all text
	properties, to make sure that target properties survive this
	process.

	* org-exp.el (org-export-preprocess-string): Change sequence of
	modifications, to make sure links are prepared before the LaTeX
	conversions do happen.

2008-10-09  Carsten Dominik  <dominik@science.uva.nl>

	* org-attach.el (org-attach-delete-all): Renamed from
	`org-attch-delete'.  Add a security query before deleting the
	entire directory.  New optional argument FORCE can overrule the
	security query.
	(org-attach-delete-one): New command.

2008-10-08  Carsten Dominik  <dominik@science.uva.nl>

	* org-attach.el (org-attach-file-list): Fix bug with directory.

2008-10-07  Carsten Dominik  <dominik@science.uva.nl>

	* org.el (org-apps-regexp-alist): New function.
	(org-file-apps): Add auto-mode to the default value.
	(org-open-file): Use the new structure of org-file-apps.

	* org-attach.el (org-attach): Support the new keys.
	(org-attach-method): New option.

2008-10-06  Carsten Dominik  <dominik@science.uva.nl>

	* org-bbdb.el (org-bbdb-anniversaries): Fix but with 29 Feb/1
	March.

	* org.el (org-remove-uniherited-tags): Fix reverse interpretation
	of the list value o `org-use-tag-inheritance'.

	* org-attach.el (org-attach-auto-tag): New option.
	(org-attach-tag, org-attach-untag): New functions.
	(org-attach-attach, org-attach-new, org-attach-sync): Call
	`org-attach-tag'.
	(org-attach-delete): Call `org-attach-untag'.

2008-10-04  Carsten Dominik  <dominik@science.uva.nl>

	* org-table.el (orgtbl-self-insert-command): Make this work for
	the keypad as well.

2008-10-02  Carsten Dominik  <dominik@science.uva.nl>

	* org.el (org-add-log-setup): Limit searc for drawers to entry
	text, not to subtree.

	* org-clock.el (org-clock-heading-for-remember): New variable.
	(org-clock-in): Set `org-clock-heading-for-remember'.

2008-10-01  James TD Smith  <ahktenzero@mohorovi.cc>

	* org-remember.el (org-remember-apply-template): Add new
	expansions: %k, %K for currently clocked task and a link to the
	currently clocked task, and %< to file notes in the currently
	clocked task.

2008-10-01  Carsten Dominik  <dominik@science.uva.nl>

	* org-export-latex.el (org-export-latex-make-header): Also insert
	the content of the property :latex-header-extra.

	* org-exp.el (org-infile-export-plist): Put the content of
	#+LATEX_HEADER: into the property :latex-header-extra.

	* org-colview.el (org-columns-get-format-and-top-level): Remove
	resetting the marker.

	* org-colview-xemacs.el (org-columns-get-format-and-top-level):
	Remove resetting the marker.

	* org.el (org-entry-property-inherited-from): Improve docstring.
	(org-entry-get-with-inheritance): Reset marker before starting the
	search.

	* org-exp.el (org-infile-export-plist): Allow multiple STYLE lines.

2008-09-30  Carsten Dominik  <dominik@science.uva.nl>

	* org.el (org-entry-get-multivalued-property)
	(org-entry-protect-space, org-entry-restore-space): New
	functions.
	(org-file-apps-defaults-macosx): Let postscript files be opened by
	preview.
	(org-time-stamp-inactive): Call `org-time-stamp'.
	(org-time-stamp): New argument `inactive'.  Also edit inacive
	stamps. Convert time stamp type.
	(org-open-file): Interpret the `default' value for the `command'
	in `org-file-apps'.

	* org-id.el (org-id-int-to-b36-one-digit)
	(org-id-b36-to-int-one-digit, org-id-int-to-b36)
	(org-id-b36-to-int, org-id-time-to-b36): Modified from b62 to
	b36.

2008-09-29  Carsten Dominik  <dominik@science.uva.nl>

	* org-id.el (org-id-reverse-string): New function.
	(org-id-new): Use `org-id-reverse-string' to make sure the
	beginning chars of the ID are mutating fast.  This allows to use a
	directory structure to spread things better.
	(org-id-prefix): Changed default to nil.

	* org-list.el (org-move-item-down, org-move-item-up): Remember and
	restore the column of the cursor position.

	* org-remember.el (org-remember-apply-template): Remove properties
	from `initial'.

2008-09-27  Carsten Dominik  <dominik@science.uva.nl>

	* org-wl.el (org-wl-open): Remove useless call to
	`wl-thread-open-all'.

	* org-remember.el (org-remember-handler): Fix bug with `bottom'
	location.

2008-09-26  Carsten Dominik  <dominik@science.uva.nl>

	* org-bbdb.el (org-bbdb-anniversaries): Require bbdb in
	`org-bbdb-anniversaries'.

	* org.el (org-get-next-sibling, org-forward-same-level): New
	functions, similar to the outline versions, but invisible headings
	are OK.

2008-09-25  Bastien Guerry  <bzg@altern.org>

	* org.el (org-auto-repeat-maybe): Insert a space between
	the timestamp's type and the timestamp itself.

2008-09-24  Carsten Dominik  <dominik@science.uva.nl>

	* org-table.el (org-table-sum): Do not format the result with %g,
	it does rounding when there are too many digits.

	* org.el (org-map-entries): Protect the keyword-selecting variables.

2008-09-23  Bastien Guerry  <bzg@altern.org>

	* org-agenda.el (org-agenda-to-appt): Make sure the function check
	against all agenda files.

2008-09-23  Carsten Dominik  <dominik@science.uva.nl>

	* org-list.el: New file, aggregating list functions from org.el
	and org-export-latex.el.

	* org.el (org-edit-src-region-extra): New option.

2008-09-22  Carsten Dominik  <dominik@science.uva.nl>

	* org-agenda.el (org-agenda-to-appt): Fix bug with appointment
	time before 1am.

2008-09-22  Bastien Guerry  <bzg@altern.org>

	* org-export-latex.el (org-export-latex-keywords-maybe): Bug fix.

2008-09-22  James TD Smith  <ahktenzero@mohorovi.cc>

	* org-plot.el (org-plot/gnuplot): Make tables starting with a
	hline work correctly.
	(org-plot/gnuplot-script): Put commas at the end of each script
	line.

2008-09-20  James TD Smith  <ahktenzero@mohorovi.cc>

	* org.el (org-get-refile-targets): Replace links with their
	descriptions
	(org-imenu-get-tree): Replace links with their descriptions.

	* org-remember.el (org-remember-apply-template): Add a new
	expansion for adding properties to remember items.

	* org.el (org-add-log-setup): Skip over drawers (properties,
	clocks etc) when adding notes.

	* org-agenda.el (org-agenda-get-closed): show durations of clocked
	items as well as the start and end times.

	* org-compat.el (org-get-x-clipboard-compat): Add a compat
	function for fetching the X clipboard on XEmacs and GNU Emacs 21.

	* org-remember.el (org-get-x-clipboard): Use the compat
	function to get clipboard values when x-selection-value is
	unavailable. Use substring-no-properties instead of
	set-text-properties to remove text properties from the clipboard
	value.

	* lisp/org-clock.el (org-update-mode-line): Support limiting the
	modeline clock string, and display the full todo value in the
	tooltip. Set a local keymap so mouse-3 on the clock string goes to
	the currently clocked task.
	(org-clock-string-limit): Add a custom value for the maximum
	length of the clock string in the modeline.
	(org-clock-mode-map): Add a keymap for the modeline string

2008-09-21  Carsten Dominik  <dominik@science.uva.nl>

	* org-compat.el (org-propertize): New function.

2008-09-20  Bastien Guerry  <bzg@altern.org>

	* org-export-latex.el (org-export-latex-tables): protect exported
	tables from further special chars conversion.
	(org-export-latex-preprocess): Preserve LaTeX environments.
	(org-list-parse-list): Parse descriptive lists.
	(org-list-to-generic, org-list-to-latex, org-list-to-html)
	(org-list-to-texinfo): Export descriptive lists.
	(org-quote-chars): Remove.
	(org-export-latex-keywords-maybe): Use `replace-regexp-in-string'.
	(org-export-latex-list-beginning-re): Rename to
	`org-list-beginning-re'
	(org-list-item-begin): Rename to `org-list-item-beginning'

2008-09-20  Carsten Dominik  <dominik@science.uva.nl>

	* org.el (org-refile): Allow refiling to the last entry in the
	buffer.
	(org-get-tags-at): Fix bug when inheritance is turned off.

2008-09-19  Carsten Dominik  <dominik@science.uva.nl>

	* org.el (org-indent-line-function): No longer check for src
	regions, this is too much overhead.

	* org-agenda.el (org-agenda-highlight-todo): Fix bugs with keyword
	matching.

	* org.el (org-scan-tags): Make sure that tags matching is not case
	sensitive.  TODO keyword matching is case sensitive, however, to
	avoid confusion with similar words that are not meant to be
	keywords.

2008-09-18  Carsten Dominik  <dominik@science.uva.nl>

	* org.el (org-get-local-tags-at): New function.
	(org-get-local-tags): New function.

	* org-exp.el (org-export-get-categories): New function.

	* org-agenda.el (org-sorting-choice)
	(org-agenda-sorting-strategy, org-agenda-get-todos)
	(org-agenda-get-timestamps, org-agenda-get-deadlines)
	(org-agenda-get-scheduled, org-agenda-get-blocks)
	(org-entries-lessp): Implement sorting by TODO state.
	(org-cmp-todo-state): New defsubst.

	* org-colview.el (org-colview-construct-allowed-dates): New
	function.
	(org-columns-next-allowed-value): Use
	`org-colview-construct-allowed-dates'.

	* org-colview-xemacs.el (org-colview-construct-allowed-dates): New
	function.
	(org-columns-next-allowed-value): Use
	`org-colview-construct-allowed-dates'.

2008-09-17  Carsten Dominik  <dominik@science.uva.nl>

	* org.el (org-protect-slash): New function.
	(org-get-refile-targets): Use `org-protect-slash'.

	* org-agenda.el (org-global-tags-completion-table): New variable.

	* org-exp.el (org-export-handle-export-tags): New function.
	(org-export-preprocess-string): Call
	`org-export-handle-export-tags'.

	* org-plot.el: New file.

	* org-publish.el (org-publish-expand-components): Function removed.
	(org-publish-expand-projects): Allow components to have components.

2008-09-13  Carsten Dominik  <dominik@science.uva.nl>

	* org.el (org-indent-line-function): Do not indent in regions that
	are external source code.
	(org-yank-and-fold-if-subtree): New function.

	* org-agenda.el (org-agenda-todayp): New function.
	(org-agenda-get-deadlines, org-agenda-get-scheduled): Use
	`org-agenda-todayp'.

	* org.el (org-insert-heading-respect-content)
	(org-insert-todo-heading-respect-content): New commands.
	(org-insert-heading-respect-content): New option.
	(org-insert-heading): Respect `org-insert-heading-respect-content'.

	* org-clock.el (org-clock-find-position): Make sure the note after
	the clock line gets moved into the new clock drawer.

2008-09-11  Carsten Dominik  <dominik@science.uva.nl>

	* org-id.el (org-id-new): New option.

2008-09-08  Carsten Dominik  <dominik@science.uva.nl>

	* org-table.el (org-table-copy-down): Avoid overflow during
	increment.  Use prefix argument 0 to temporarily disable the
	increment.

2008-09-07  Carsten Dominik  <dominik@science.uva.nl>

	* org-exp.el (org-export-as-html): Do not turn on the major mode
	if the buffer will be killed anyway.
	(org-get-current-options): Exclude the #+TEXT field.
	(org-export-as-html): Make sure text before the first headline is
	a paragraph.

	* org-publish.el (org-publish-org-to): Tell the exporter that this
	buffer will be killed, so it is not necessary to do major mode
	initialization.

	* org-archive.el (org-archive-to-archive-sibling): Show empty
	lines after folding the archive sibling.

	* org.el (org-log-note-extra): New variable.

2008-09-05  Bastien Guerry  <bzg@altern.org>

	* org.el (org-additional-option-like-keywords): Added keywords for
	the _QUOTE, _VERSE and _SRC environments.

	* org-export-latex.el (org-export-latex-preprocess): Fix bug when
	exporting _QUOTE and _VERSE environments.

2008-09-05  Carsten Dominik  <dominik@science.uva.nl>

	* org-agenda.el (org-agenda-filter-by-tag): New command.

	* org-exp.el (org-get-current-options): Remove angular brackets
	from the date entry.

	* org.el (org-edit-fixed-width-region): New function.
	(org-edit-fixed-width-region): Also try
	`org-edit-fixed-width-region'.
	(org-edit-fixed-width-region-mode): New option.
	(org-activate-code): Only interprete lines starting with colon
	plus a space as example lines.

	* org-remember.el (org-remember-templates): Add nil instead of
	empty strings to fix the length of remember templates.

	* org-table.el (org-calc-default-modes): Fix the time format for
	calc, from 12 hour to 24 hour clock.

2008-09-04  Carsten Dominik  <dominik@science.uva.nl>

	* org-agenda.el (org-agenda-get-deadlines)
	(org-agenda-get-scheduled): Avoid `time-of-day' extraction for
	entries that are pre-warnings of deadlines or reminders.

	* org.el (org-sort-entries-or-items): Make numeric and alpha
	comparisons ignore any TODO keyword and priority cookie.

	* org-remember.el (org-remember-handler): Reinterpretation of the
	prefix argument.

2008-09-03  Carsten Dominik  <dominik@science.uva.nl>

	* org-agenda.el (org-agenda-get-scheduled): Use new
	`org-scheduled' face.

	* org-faces.el (org-scheduled): New face.

	* org-wl.el (org-wl-open): Remove incorrect declaration.

	* org-gnus.el (org-gnus-store-link): Support for :to information
	in gnus links.

	* org-exp.el (org-export-as-html): Fixed typo in creator
	information.
	(org-export-protect-examples): New parameter indent.  Insert extra
	spaces only when this parameter is specified.
	(org-export-preprocess-string): Call `org-export-protect-examples'
	with an indentation parameter when exporting to ASCII.

	* org-remember.el (org-remember-templates)
	(org-remember-apply-template): Allow the file component to be a
	function.

	* org.el (org-goto-local-search-headings): Renamed from
	`org-goto-local-search-forward-headings'.  Added the possibility
	to search backwards.

2008-09-02  Carsten Dominik  <dominik@science.uva.nl>

	* org-export-latex.el (org-export-latex): New customization
	group.

	* org-agenda.el (org-write-agenda): Erase buffer for txt export.

2008-09-01  Carsten Dominik  <dominik@science.uva.nl>

	* org-exp.el (org-html-do-expand): Allow {} to terminate
	tex macro

2008-07-29  Carsten Dominik  <dominik@science.uva.nl>

	* org.el (org-buffer-list): Select buffers based on major mode,
	not on file name.

2008-07-26  Carsten Dominik  <dominik@science.uva.nl>

	* org-agenda.el (org-agenda-align-tags): Fix bug with malformed
	face property.

	* org-colview.el (org-columns-display-here): Use
	`org-columns-modify-value-for-display-function'.

	* org-colview-xemacs.el (org-columns-display-here): Use
	`org-columns-modify-value-for-display-function'.

2008-07-25  Carsten Dominik  <dominik@science.uva.nl>

	* org.el (org-columns-modify-value-for-display-function): New option.











	* org-publish.el (org-publish-file): Make sure the directory match
	for the publishing directory works correctly.

	* org-agenda.el (org-agenda-execute-calendar-command)
	(org-agenda-diary-entry): Additional optional argument.

2008-07-24  Carsten Dominik  <dominik@science.uva.nl>

	* org-exp.el (org-export-as-html): Add attributes also in mailto
	and ftp links.

	* org.el (org-autoload): Add `org-dblock-write:columnview'.








2008-07-23  Carsten Dominik  <dominik@science.uva.nl>

	* org-exp.el (org-export-region-as-html, org-export-as-html): Make
	sure that calls from `org-export-region-as-html' do not do the
	special check for a subtree.

2008-07-22  Carsten Dominik  <dominik@science.uva.nl>

	* org-agenda.el (org-batch-store-agenda-views): Fix parsing bug.

2008-07-20  Juri Linkov  <juri@jurta.org>

	* org.el (narrow-map): Bind `org-narrow-to-subtree' to "s" on the
	new keymap `narrow-map' instead of binding "\C-xns".

2008-07-18  Carsten Dominik  <dominik@science.uva.nl>

	* org.el (org-open-file): Use
	`org-open-directory-means-index-dot-org'.
	(org-open-directory-means-index-dot-org): New option.

2008-07-17  Carsten Dominik  <dominik@science.uva.nl>

	* org.el (org-make-link-string): Remove link attributes from
	description.
	(org-open-at-point): Remove link attributes bevore using the path.

	* org-exp.el (org-export-as-html): Handle link attributes.

	* org.el (org-extract-attributes, org-attributes-to-string): New functions.

	* org-table.el (org-table-to-lisp): New function.

	* org.el (org-narrow-to-subtree): Do not include the final newline
	into the narrowed region.

	* org-agenda.el (org-agenda-custom-commands-local-options): Fixed
	bug with user-define skipping condition.

2008-07-16  Carsten Dominik  <dominik@science.uva.nl>

	* org-agenda.el (org-agenda-get-restriction-and-command): Fixed typo.

2008-07-14  Carsten Dominik  <dominik@science.uva.nl>

	* org-exp.el (org-export-html-style-default): Automatic overflow
	handling for pre fields.
	(org-export-as-ascii, org-export-as-html): Change default format
	for time stamp.

	* org-table.el (org-table-export): Offer completion for translator
	functions, and do not require a heading above the table.

	* org.el (org-renumber-ordered-list, org-beginning-of-item-list):
	Cater for the case of a list starting in the first line of the
	buffer.

2008-07-09  Carsten Dominik  <dominik@science.uva.nl>

	* org-publish.el (org-publish-find-title): Bug fix.
	(org-publish-org-index): Implement new :index-style option.

2008-07-07  Carsten Dominik  <dominik@science.uva.nl>

	* org-publish.el (org-publish-timestamp-filename): Use
	SHA1-encoded file names in the timestamp directory.

2008-07-05  Carsten Dominik  <dominik@science.uva.nl>

	* org-publish.el (org-publish-needed-p): Be verbose about files
	published and files skipped.

	* org-exp.el (org-export-preprocess-string): Swap link
	normalization and inernal link targeting.

	* org-publish.el (org-publish-needed-p): Create timestamp
	directory when it does not exist.

2008-07-04  Bastien Guerry  <bzg@altern.org>

	* org-clock.el (org-clock-out-when-done): Doc fix.

	* org.el (org-agenda-skip-unavailable-files): Doc fix.

	* org-exp.el (org-export-remove-comment-blocks-and-subtrees):
	Ignore case when searching for the COMMENT cookie at export time.

2008-07-02  Carsten Dominik  <dominik@science.uva.nl>

	* org-exp.el (org-get-file-contents)
	(org-get-and-remove-property): New functions.
	(org-export-handle-include-files): Handle the new prefix options.
	(org-export-as-html): Fix the verse environment.

2008-07-01  Carsten Dominik  <dominik@science.uva.nl>

	* org.el (org-time=, org-time<, org-time<=, org-time>)
	(org-time>=, org-time<>, org-2ft): New functions.
	(org-op-to-function): Also provide for the time testing fucntions.

2008-06-30  Carsten Dominik  <dominik@science.uva.nl>

	* org-exp.el (org-export-html-style-default): New constant.

2008-06-29  Carsten Dominik  <dominik@science.uva.nl>

	* org-exp.el (org-export-html-style-extra): New variable.
	(org-export-splice-style): New function.

2008-06-26  Carsten Dominik  <dominik@science.uva.nl>

	* org-exp.el (org-export-plist-vars, org-export-as-html):
	Implement `org-export-creator-info'.
	(org-export-creator-info): New option.

2008-06-25  Carsten Dominik  <dominik@science.uva.nl>

	* org.el (org-clock-drawer-start-re, org-clock-drawer-end-re)
	(org-property-drawer-re, org-clock-drawer-re): New constants.

2008-06-23  Carsten Dominik  <dominik@science.uva.nl>

	* org-exp.el (org-icalendar-use-deadline)
	(org-icalendar-use-scheduled): New options.
	(org-icalendar-include-todo): Default changed to t.
	(org-print-icalendar-entries): Implement better utilization of
	scheduling and deadline time stamps.
	(org-export-target-internal-links, org-export-as-html): Allow file
	lines without the "file:" prefix if the file path is an absolute
	path or starts with ".".

	* org-clock.el (org-clocktable-shift): Also undertand yesterday,
	lastweek etc.
	(org-clock-special-range): Also undertand yesterday, lastweek etc.

2008-06-18  Glenn Morris  <rgm@gnu.org>
	* org.el (org-map-entries): Let-bind `file'.

2008-06-19  Carsten Dominik  <dominik@science.uva.nl>

	* org.el (org-agenda-skip-archived-trees): Docstring now
	discourages using this.
	(org-scan-tags): Check for org-agenda-archives-mode.
	(org-map-entries): Make sure org-agenda-archives-mode is nil.
	(org-agenda-files): Functionality of second arg changed.

	* org-agenda.el (org-agenda-archives-mode): New variable
	(org-write-agenda, org-prepare-agenda, org-agenda-list)
	(org-search-view, org-todo-list, org-tags-view)
	(org-agenda-list-stuck-projects): Call `org-agenda-files' with
	`ifmode' argument.
	(org-agenda-quit): Reset the archives mode.
	(org-agenda-archives-mode): New command.
	(org-agenda-set-mode-name): Include archives info.

2008-06-18  Carsten Dominik  <dominik@science.uva.nl>

	* org.el (org-paste-subtree): Make sure the yanked headline is
	visible if it was yanked at a visible point.
	(org-move-item-up): Fix the bug with moving white space at the end
	of the item.
	(org-show-empty-lines-in-parent): New function.

2008-06-16  Carsten Dominik  <dominik@science.uva.nl>

	* org-colview.el (org-columns-next-allowed-value): Bug fix.

	* org-colview-xemacs.el (org-columns-next-allowed-value): Bug fix.

	* org-agenda.el (org-agenda-get-closed): Get the end time into the
	agenda prefix as well.

	* org-publish.el (org-publish-org-index): Make a properly indented
	list.

	* org.el (org-calendar-agenda-action-key): New option.
	(org-get-cursor-date): New function.
	(org-mark-entry-for-agenda-action): New command.
	(org-overriding-default-time): New variable.
	(org-read-date): Respect `org-overriding-default-time'.

	* org-remember.el (org-remember-apply-template): Respect the
	ovverriding default time.

	* org-agenda.el (org-agenda-action-marker): New variable.
	(org-agenda-action): New command.
	(org-agenda-do-action): New function.

2008-06-15  Carsten Dominik  <dominik@science.uva.nl>

	* org.el (org-schedule, org-deadline): Protect scheduled and
	deadline tasks against changes that accidently remove the
	repeater.  Also show a message with the new date when done.

2008-06-15  Carsten Dominik  <dominik@science.uva.nl>

	* org.el (org-beginning-of-line): Cater for the case when there
	are tags but no headline text.
	(org-align-tags-here): Convert to tabs only when indent-tabs-mode
	it set.

2008-06-13  Carsten Dominik  <dominik@science.uva.nl>

	* org-mhe.el (org-mhe-get-message-folder-from-index): Make sure
	the return value is nil instead of "nil" when there is no match.

	* org-exp.el (org-insert-centered): Use fill-column instead of
	80.
	(org-export-as-ascii): Use string-width to measure the width of
	the heading.

	* org.el (org-diary-to-ical-string): No longer kill buffer
	FROMBUF, this is now done by the caller.

	* org-exp.el (org-print-icalendar-entries): Move the call to
	`org-diary-to-ical-string' out of the loop, and kill the buffer
	afterwords.

	* org-remember.el (org-remember-visit-immediately): Position
	cursor after moving to the note.
	(org-remember-apply-template): Use a text property to record the
	cursor position.
	(org-remember-handler): Align tags after pasting the note.

2008-06-12  Carsten Dominik  <dominik@science.uva.nl>

	* org-bbdb.el (org-bbdb-follow-anniversary-link): New function.

	* org-agenda.el (org-agenda-open-link): If there is an
	org-bbdb-name property in the current line, jump to that bbdb
	entry.

	* org-bbdb.el (org-bbdb-anniversaries): Add the bbdb-name as a
	text property, so that the agenda knows where this entry comes
	from.

	* org-agenda.el (org-agenda-clock-in): Fixed bug in the
	interaction between clocking-in from the agenda, and  automatic
	task state switching.

	* org-macs.el (org-with-point-at): Bug fix in macro defintion.

	* org.el (org-beginning-of-line, org-end-of-line): Make sure the
	zmacs-region stays after this command in XEmacs.

2008-06-11  Carsten Dominik  <dominik@science.uva.nl>

	* org.el (org-scan-tags): Allow new values for ACTION parameter.

	* org-remember.el (org-remember-templates): Fix bug in
	customization type definition.

	* org.el (org-map-entries): New function.

2008-06-11  verhuur82  <verhuur82@macbook-van-verhuur82.local>

	* org-agenda.el (org-agenda-skip-comment-trees): New option.
	(org-agenda-skip): Respect `org-agenda-skip-comment-trees'.

2008-06-10  Carsten Dominik  <dominik@science.uva.nl>

	* org-remember.el (org-jump-to-target-location): New variable.
	(org-remember-apply-template): Set
	`org-remember-apply-template' if requested by template.
	(org-remember-handler): Start an idle timer to jump to
	remember location.

	* org-exp.el (org-get-current-options): Add the FILETAGS setting.

	* org.el (org-set-regexps-and-options): Fix bug with parsing of
	file tags.
	(org-get-tags-at): Add the content of `org-file-tags'.

	* org-exp.el (org-export-handle-comments): Fix bug with several
	comment lines after each other.
	(org-number-to-roman, org-number-to-counter): New functions.
	(org-export-section-number-format): New option.

2008-06-09  Carsten Dominik  <dominik@science.uva.nl>

	* org-exp.el (org-export-protect-examples): Catch the case of a
	missing end_example line.

	* org.el (org-set-regexps-and-options): Set `org-file-properties' and
	`org-file-tags' to nil.

	* org-colview.el (org-columns-next-allowed-value): Handle next
	argument NTH to directly select a value.

	* org-colview-xemacs.el (org-columns-next-allowed-value): Handle next
	argument NTH to directly select a value.

2008-06-08  Carsten Dominik  <dominik@science.uva.nl>

	* org-agenda.el (org-agenda-scheduled-leaders): Fix docstring.

2008-05-30  Carsten Dominik  <dominik@science.uva.nl>

	* org.el (org-columns-ellipses): New option.

2008-05-29  Carsten Dominik  <dominik@science.uva.nl>

	* org-colview.el (org-columns-add-ellipses): New function.
	(org-columns-compact-links): New function.
	(org-columns-cleanup-item): Call `org-columns-compact-links'.
	(org-columns-display-here): Call `org-agenda-columns-cleanup-item'
	when in agenda.
	(org-columns-edit-value): Fixed bug with editing values from
	agenda column view.
	(org-columns-redo): Also redo the agenda itself.

2008-05-28  Carsten Dominik  <dominik@science.uva.nl>

	* org-agenda.el (org-agenda-columns-remove-prefix-from-item): New
	option.

	* org-colview.el (org-agenda-columns-cleanup-item): New function.

	* org-exp.el (org-export-ascii-preprocess): Renamed from
	`org-export-ascii-clean-string'.
	(org-export-kill-licensed-text)
	(org-export-define-heading-targets)
	(org-export-handle-invisible-targets)
	(org-export-target-internal-links)
	(org-export-remove-or-extract-drawers)
	(org-export-remove-archived-trees)
	(org-export-protect-quoted-subtrees)
	(org-export-protect-verbatim, org-export-protect-examples)
	(org-export-select-backend-specific-text)
	(org-export-mark-blockquote-and-verse)
	(org-export-remove-comment-blocks-and-subtrees)
	(org-export-handle-comments, org-export-mark-radio-links)
	(org-export-remove-special-table-lines)
	(org-export-normalize-links)
	(org-export-concatenate-multiline-links)
	(org-export-concatenate-multiline-emphasis): New functions,
	obtained from spliiting the export preprocessor.

	* org-table.el (org-table-recalculate): Improve error message if
	the row number is invalid.

2008-05-27  Carsten Dominik  <dominik@science.uva.nl>

	* org-archive.el (org-archive-save-context-info): Fix bugs in
	customization setup and docstring.

	* org-exp.el (org-export-html-style): Changed the size of in the
	<pre> element to 90%.

2008-05-26  Carsten Dominik  <dominik@science.uva.nl>

	* org.el (org-find-src-example-start): Function removed.
	(org-edit-src-find-region-and-lang): New function.

2008-05-25  Carsten Dominik  <dominik@science.uva.nl>

	* org.el (org-edit-src-exit): New function.
	(org-exit-edit-mode): New minor mode.

	* org-exp.el (org-export-preprocess-string): Fix bug with removing
	comment-like lines from protected examples.

	* org.el (org-edit-src-example, org-find-src-example-start)
	(org-protect-source-example, org-edit-special): New functions.

2008-05-24  Carsten Dominik  <dominik@science.uva.nl>

	* org-publish.el (org-publish-project-alist): Fix typo in
	docstring.
	(org-publish-project-alist): Handle :index-title property.

2008-05-21  Carsten Dominik  <dominik@science.uva.nl>

	* org-export-latex.el (org-export-as-latex): Make sure region
	bounds are correct.  Parse subtree properties relating to export.

	* org-exp.el (org-export-add-options-to-plist): New function.
	(org-infile-export-plist): Use `org-export-add-options-to-plist'.

2008-05-20  Carsten Dominik  <dominik@science.uva.nl>

	* org.el (org-default-properties): Add EXPORT_FILE_NAME and
	EXPORT_TITLE.

	* org-exp.el (org-export-get-title-from-subtree)
	(org-export-as-ascii, org-export-as-html): Make sure the original
	region-beginning and region-end are used, even after moving
	point.
	(org-export-get-title-from-subtree): Also try the EXPORT_TITLE
	property.

	* org-remember.el (org-remember-last-stored-marker): New variable.
	(org-remember-goto-last-stored): Use `org-goto-marker-or-bmk'.
	(org-remember-handler): Also use marker to remember
	last-stored position.

	* org.el (org-goto-marker-or-bmk): New function.

2008-05-19  Carsten Dominik  <dominik@science.uva.nl>

	* org.el (org-file-properties): Renamed from `org-local-properties'.
	(org-scan-tags): Take file tags into account.
	(org-tags-match-list-sublevels): Default changed to t.

	* org-exp.el (org-export-as-html): Close paragraph after a
	footnote.

	* org.el (org-update-parent-todo-statistics): New function.

	* org-exp.el (org-icalendar-store-UID): New option.
	(org-icalendar-force-UID): Option removed.
	(org-print-icalendar-entries): IMplement UIDs.

2008-05-18  Carsten Dominik  <dominik@science.uva.nl>

	* org-mhe.el (org-mhe-follow-link): Fix bug in mhe searches.

2008-05-16  Carsten Dominik  <dominik@science.uva.nl>

	* org-faces.el (org-column): Document how this face is being used
	and why sometimes the background faces shine through.

	* org-mhe.el (org-mhe-follow-link): Improve handling of searches.

	* org-publish.el (org-publish-attachment): Create publishing
	directory if it does not yet exist.

	* org-table.el (org-calc-default-modes): Change default number
	format to (float 8).

	* org.el (org-olpath-completing-read): New function.
	(org-time-clocksum-format): New option.
	(org-minutes-to-hh:mm-string): Use `org-time-clocksum-format'.

	* org-clock.el (org-clock-display, org-clock-out)
	(org-update-mode-line): Use `org-time-clocksum-format'.

	* org-colview-xemacs.el (org-columns-number-to-string): Use
	`org-time-clocksum-format'.

	* org-colview.el (org-columns-number-to-string): Use
	`org-time-clocksum-format'.

2008-05-15  Carsten Dominik  <dominik@science.uva.nl>

	* org-id.el: New file, move from contrib to core.

	* org-exp.el (org-icalendar-force-UID): New option.

2008-05-14  Carsten Dominik  <dominik@science.uva.nl>

	* org-exp.el (org-print-icalendar-entries): Make sure DTEND is
	shifted by one day if theere is a date range without an end
	time.

	* org.el (org-try-structure-completion): New function.

2008-05-13  Carsten Dominik  <dominik@science.uva.nl>

	* org.el (org-set-font-lock-defaults): Improve fontification of
	description lists.
	(org-insert-item): Handle description lists.
	(org-adaptive-fill-function): Improve auto indentation in
	description lists.

	* org-exp.el (org-export-as-html, org-export-preprocess-string):
	Implement VERSE environment.
	(org-export-preprocess-string): Implement the COMMENT
	environment.

	* org-export-latex.el (org-export-latex-preprocess): Implement
	VERSE environment.

2008-05-12  Carsten Dominik  <dominik@science.uva.nl>

	* org-jsinfo.el (org-infojs-opts-table): Add entry for FIXED_TOC
	option.

2008-05-10  Carsten Dominik  <dominik@science.uva.nl>

	* org-table.el (orgtbl-to-tsv, orgtbl-to-csv): New functions.

	* org.el (org-quote-csv-field): New functions.

	* org-table.el (org-table-export-default-format): Remove :splice
	from default format, we get the same effect by not specifying
	:tstart and :tend.
	(org-table-export): Improve setup, distinguish better between
	interactive and non-interactive use, allow specifying the format
	on the fly, better protection against wrong file names.
	(orgtbl-to-generic): Fix documentation.  Do not require :tstart
	and :tend when :splice is omitted.

2008-05-09  Bernt Hansen  <bernt@norang.ca>

	* org-clock.el (org-clock-select-task): Make sure the selection
	letters are 1-9 and A-Z, no special characters.

2008-05-09  Carsten Dominik  <dominik@science.uva.nl>

	* org-exp.el (org-export-htmlize): New group.
	(org-export-htmlize-output-type)
	(org-export-htmlize-css-font-prefix): New options.
	(org-export-htmlize-region-for-paste): New function.
	(org-export-htmlize-generate-css): New command.

2008-05-08  Juanma Barranquero  <lekktu@gmail.com>

	* org/org.el (org-modules, org-format-latex-options):
	* org/org-archive.el (org-archive-stamp-time)
	(org-archive-save-context-info):
	* org/org-faces.el (org-hide):
	* org/org-irc.el (org-irc-parse-link):
	* org/org-macs.el (org-call-with-arg, org-autoload):
	* org/org-mew.el (org-mew-store-link):
	* org/org-remember.el (org-remember-store-without-prompt)
	(org-remember-templates): Fix typos in docstrings.

	* org/org-info.el (org-info-store-link): Remove leftover docstring.

	* org/org-bbdb.el (org-bbdb-export): Remove leftover docstring.
	(org-bbdb-anniversary-field, org-bbdb-extract-date-fun)
	(org-bbdb-anniv-split): Fix typos in docstrings.

	* org/org-publish.el (org-publish-project-alist): Doc fixes.
	(org-publish-use-timestamps-flag): Reflow docstring.
	(org-publish-files-alist): Fix typos in docstring.

2008-05-08  Carsten Dominik  <dominik@science.uva.nl>

	* org.el (org-set-visibility-according-to-property): New function.
	(org-ctrl-c-ctrl-c): Do not restart org-mode, just get the options
	and compute the regular expressions, and update font-lock.
	(org-property-re): Allow a dash in property names.

	* org-archive.el (org-extract-archive-file): Insert the file name
	without the path into the format, to allow the location format to
	contain a subdirectory.

	* org-agenda.el (org-agenda-post-command-hook): If point is at end
	of buffer, and the `org-agenda-type' property undefined, use the
	value from the character before.

	* org.el (org-add-planning-info): Don't let indentation for
	would-be timestamp become extra whitespace at the end of headline.

2008-05-07  Carsten Dominik  <dominik@science.uva.nl>

	* org.el (org-remove-double-quotes, org-file-contents): New
	functions.

	* org-exp.el (org-infile-export-plist): Also parse the
	contents of #+SETUPFILE files, recursively.

	* org.el (org-set-regexps-and-options): Also parse the
	contents of #+SETUPFILE files, recursively.

	* org-exp.el (org-export-handle-include-files): New function.
	(org-export-preprocess-string): Call
	`org-export-handle-include-files'.

	* org.el (org-delete-property-globally)
	(org-delete-property, org-set-property): Ignore case during
	completion.
	(org-set-property): Use `org-completing-read' instead of
	`completing-read'.

	* org.el (org-complete-expand-structure-template): New,
	experimental function.
	(org-structure-template-alist): New, experimental option.
	(org-complete): Call `org-complete-expand-structure-template'.

2008-05-06  Bastien Guerry  <bzg@altern.org>

	* org-export-latex.el (org-export-latex-preprocess): Added
	support for blockquotes.

2008-05-05  Carsten Dominik  <dominik@science.uva.nl>

	* org.el (org-read-date-analyze): Catch the case where only a
	weekday is given.

2008-05-04  Carsten Dominik  <dominik@science.uva.nl>

	* org.el (org-set-font-lock-defaults): Make the description
	tag bold.

	* org-exp.el (org-export-as-html, org-close-li): Implement
	description lists.

2008-05-04  Jason Riedy  <jason@acm.org>

	* org-table.el (*orgtbl-default-fmt*): New variable.
	(orgtbl-format-line): Use the value of *orgtbl-default-fmt*
	when there is no other fmt available.

	(orgtbl-to-generic): Allow an explicitly nil :tstart or
	:tend to suppress the appropriate string.

	(orgtbl-to-orgtbl): New function for translating to another orgtbl
	table.

2008-05-02  Carsten Dominik  <dominik@science.uva.nl>

	* org.el (org-read-date-analyze): "." as an alias for "+0" in
	read date.

	* org-clock.el (org-clock-save-markers-for-cut-and-paste):
	New function.

	* org-agenda.el (org-agenda-save-markers-for-cut-and-paste):
	New function.

2008-05-01  Carsten Dominik  <dominik@science.uva.nl>

	* org-clock.el (org-clock-find-position): Don't include notes
	into clock drawer.

	* org-archive.el (org-archive-subtree): No longer remove an
	extra line after cutting the subtree.  `org-cut-subtree' already
	takes care of this.

	* org-remember.el (org-remember-handler): Only kill the target
	buffer if it does not contain the running clock.

	* org.el (org-markers-to-move): New variable.
	(org-save-markers-in-region, org-check-and-save-marker)
	(org-reinstall-markers-in-region): New function.
	(org-move-subtree-down, org-copy-subtree): Remember relative
	marker positions before cutting.
	(org-move-subtree-down, org-paste-subtree): Restore relative
	marker positions after pasting.

	* org-remember.el (org-remember-clock-out-on-exit): New option.
	(org-remember-finalize): Clock out only if the setting in
	`org-remember-clock-out-on-exit' requires it.
	(org-remember-handler): Do the cleanup in the buffer, to make sure
	that the clock marker remains in tact.

2008-04-29  Carsten Dominik  <dominik@science.uva.nl>

	* org-clock.el (org-clock-goto): Widen buffer if necessary.
	(org-clock-in): Make sure that also tasks outside the narrowed
	region will be clocked in correctly.
	(org-clock-insert-selection-line): Widen the buffer so that we can
	find the correct task heading.

	* org.el (org-base-buffer): New function.

	* org-exp.el (org-icalendar-cleanup-string): Make sure ',"
	and ";" are escaped.
	(org-print-icalendar-entries): Also apply
	`org-icalendar-cleanup-string' to the headline, not only to the
	summary property.

2008-04-28  Carsten Dominik  <dominik@science.uva.nl>

	* org-exp.el (org-export-preprocess-hook): New hook.
	(org-export-preprocess-string): Call
	`org-export-preprocess-hook'.

	* org.el (org-font-lock-hook): New variable.
	(org-font-lock-hook): New function.
	(org-set-font-lock-defaults): Call `org-font-lock-hook'.

;; Local Variables:
;; coding: utf-8
;; add-log-time-zone-rule: t
;; End:

    Copyright (C) 2008  Free Software Foundation, Inc.

  This file is part of GNU Emacs.

  GNU Emacs is free software: you can redistribute it and/or modify
  it under the terms of the GNU General Public License as published by
  the Free Software Foundation, either version 3 of the License, or
  (at your option) any later version.

  GNU Emacs is distributed in the hope that it will be useful,
  but WITHOUT ANY WARRANTY; without even the implied warranty of
  MERCHANTABILITY or FITNESS FOR A PARTICULAR PURPOSE.  See the
  GNU General Public License for more details.

  You should have received a copy of the GNU General Public License
  along with GNU Emacs.  If not, see <http://www.gnu.org/licenses/>.

;; arch-tag: a9bdcf06-7c2d-4b5a-bf7a-c5e7b706f67c<|MERGE_RESOLUTION|>--- conflicted
+++ resolved
@@ -1,4 +1,3 @@
-<<<<<<< HEAD
 2010-02-25  Carsten Dominik  <carsten.dominik@gmail.com>
 
 	* org-html.el (org-export-html-style-default): Add a default style
@@ -6,13 +5,12 @@
 
 	* org-exp.el (org-export-format-source-code-or-example): Fix
 	textarea tag.
-=======
+
 2010-02-24  Bastien Guerry  <bzg@altern.org>
 
 	* org-clock.el (org-clock-current-task): New variable to store
 	last clocked in task.
 	(org-clock-set-current, org-clock-delete-current): New functions.
->>>>>>> eb521ae9
 
 2010-02-24  Carsten Dominik  <carsten.dominik@gmail.com>
 
