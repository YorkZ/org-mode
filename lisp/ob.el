;;; ob.el --- working with code blocks in org-mode

;; Copyright (C) 2009-2012  Free Software Foundation, Inc.

;; Authors: Eric Schulte
;;	Dan Davison
;; Keywords: literate programming, reproducible research
;; Homepage: http://orgmode.org

;; This file is part of GNU Emacs.

;; GNU Emacs is free software: you can redistribute it and/or modify
;; it under the terms of the GNU General Public License as published by
;; the Free Software Foundation, either version 3 of the License, or
;; (at your option) any later version.

;; GNU Emacs is distributed in the hope that it will be useful,
;; but WITHOUT ANY WARRANTY; without even the implied warranty of
;; MERCHANTABILITY or FITNESS FOR A PARTICULAR PURPOSE.  See the
;; GNU General Public License for more details.

;; You should have received a copy of the GNU General Public License
;; along with GNU Emacs.  If not, see <http://www.gnu.org/licenses/>.

;;; Code:
(eval-when-compile
  (require 'cl))
(require 'ob-eval)
(require 'org-macs)

(defvar org-babel-call-process-region-original)
(defvar org-src-lang-modes)
(defvar org-babel-library-of-babel)
(declare-function show-all "outline" ())
(declare-function org-reduce "org" (CL-FUNC CL-SEQ &rest CL-KEYS))
(declare-function org-mark-ring-push "org" (&optional pos buffer))
(declare-function org-strip-protective-commas "org" (beg end))
(declare-function tramp-compat-make-temp-file "tramp-compat"
                  (filename &optional dir-flag))
(declare-function tramp-dissect-file-name "tramp" (name &optional nodefault))
(declare-function tramp-file-name-user "tramp" (vec))
(declare-function tramp-file-name-host "tramp" (vec))
(declare-function with-parsed-tramp-file-name "tramp" (filename var &rest body))
(declare-function org-icompleting-read "org" (&rest args))
(declare-function org-edit-src-code "org-src"
                  (&optional context code edit-buffer-name quietp))
(declare-function org-edit-src-exit "org-src"  (&optional context))
(declare-function org-open-at-point "org" (&optional in-emacs reference-buffer))
(declare-function org-save-outline-visibility "org" (use-markers &rest body))
(declare-function org-outline-overlay-data "org" (&optional use-markers))
(declare-function org-set-outline-overlay-data "org" (data))
(declare-function org-narrow-to-subtree "org" ())
(declare-function org-entry-get "org"
		  (pom property &optional inherit literal-nil))
(declare-function org-make-options-regexp "org" (kwds &optional extra))
(declare-function org-do-remove-indentation "org" (&optional n))
(declare-function org-show-context "org" (&optional key))
(declare-function org-at-table-p "org" (&optional table-type))
(declare-function org-cycle "org" (&optional arg))
(declare-function org-uniquify "org" (list))
(declare-function org-current-level "org" ())
(declare-function org-strip-protective-commas "org" (beg end))
(declare-function org-table-import "org-table" (file arg))
(declare-function org-add-hook "org-compat"
		  (hook function &optional append local))
(declare-function org-table-align "org-table" ())
(declare-function org-table-end "org-table" (&optional table-type))
(declare-function orgtbl-to-generic "org-table" (table params))
(declare-function orgtbl-to-orgtbl "org-table" (table params))
(declare-function org-babel-tangle-comment-links "ob-tangle" (&optional info))
(declare-function org-babel-lob-get-info "ob-lob" nil)
(declare-function org-babel-ref-split-args "ob-ref" (arg-string))
(declare-function org-babel-ref-parse "ob-ref" (assignment))
(declare-function org-babel-ref-resolve "ob-ref" (ref))
(declare-function org-babel-ref-goto-headline-id "ob-ref" (id))
(declare-function org-babel-ref-headline-body "ob-ref" ())
(declare-function org-babel-lob-execute-maybe "ob-lob" ())
(declare-function org-number-sequence "org-compat" (from &optional to inc))
(declare-function org-at-item-p "org-list" ())
(declare-function org-list-parse-list "org-list" (&optional delete))
(declare-function org-list-to-generic "org-list" (LIST PARAMS))
(declare-function org-list-struct "org-list" ())
(declare-function org-list-prevs-alist "org-list" (struct))
(declare-function org-list-get-list-end "org-list" (item struct prevs))
(declare-function org-strip-protective-commas "org" (beg end))
(declare-function org-remove-if "org" (predicate seq))
(declare-function org-completing-read "org" (&rest args))

(defgroup org-babel nil
  "Code block evaluation and management in `org-mode' documents."
  :tag "Babel"
  :group 'org)

(defcustom org-confirm-babel-evaluate t
  "Confirm before evaluation.
Require confirmation before interactively evaluating code
blocks in Org-mode buffers.  The default value of this variable
is t, meaning confirmation is required for any code block
evaluation.  This variable can be set to nil to inhibit any
future confirmation requests.  This variable can also be set to a
function which takes two arguments the language of the code block
and the body of the code block.  Such a function should then
return a non-nil value if the user should be prompted for
execution or nil if no prompt is required.

Warning: Disabling confirmation may result in accidental
evaluation of potentially harmful code.  It may be advisable
remove code block execution from C-c C-c as further protection
against accidental code block evaluation.  The
`org-babel-no-eval-on-ctrl-c-ctrl-c' variable can be used to
remove code block execution from the C-c C-c keybinding."
    :group 'org-babel
    :version "24.1"
    :type '(choice boolean function))
;; don't allow this variable to be changed through file settings
(put 'org-confirm-babel-evaluate 'safe-local-variable (lambda (x) (eq x t)))

(defcustom org-babel-no-eval-on-ctrl-c-ctrl-c nil
  "Remove code block evaluation from the C-c C-c key binding."
  :group 'org-babel
  :version "24.1"
  :type 'boolean)

(defcustom org-babel-results-keyword "RESULTS"
  "Keyword used to name results generated by code blocks.
Should be either RESULTS or NAME however any capitalization may
be used."
  :group 'org-babel
  :type 'string)

(defcustom org-babel-noweb-wrap-start "<<"
  "String used to begin a noweb reference in a code block.
See also `org-babel-noweb-wrap-end'."
  :group 'org-babel
  :type 'string)

(defcustom org-babel-noweb-wrap-end ">>"
  "String used to end a noweb reference in a code block.
See also `org-babel-noweb-wrap-start'."
  :group 'org-babel
  :type 'string)

(defun org-babel-noweb-wrap (&optional regexp)
  (concat org-babel-noweb-wrap-start
	  (or regexp "\\([^ \t\n].+?[^ \t]\\|[^ \t\n]\\)")
	  org-babel-noweb-wrap-end))

(defvar org-babel-src-name-regexp
  "^[ \t]*#\\+name:[ \t]*"
  "Regular expression used to match a source name line.")

(defvar org-babel-multi-line-header-regexp
  "^[ \t]*#\\+headers?:[ \t]*\\([^\n]*\\)$"
  "Regular expression used to match multi-line header arguments.")

(defvar org-babel-src-name-w-name-regexp
  (concat org-babel-src-name-regexp
	  "\\("
	  org-babel-multi-line-header-regexp
	  "\\)*"
	  "\\([^ ()\f\t\n\r\v]+\\)\\(\(\\(.*\\)\)\\|\\)")
  "Regular expression matching source name lines with a name.")

(defvar org-babel-src-block-regexp
  (concat
   ;; (1) indentation                 (2) lang
   "^\\([ \t]*\\)#\\+begin_src[ \t]+\\([^ \f\t\n\r\v]+\\)[ \t]*"
   ;; (3) switches
   "\\([^\":\n]*\"[^\"\n*]*\"[^\":\n]*\\|[^\":\n]*\\)"
   ;; (4) header arguments
   "\\([^\n]*\\)\n"
   ;; (5) body
   "\\([^\000]*?\n\\)?[ \t]*#\\+end_src")
  "Regexp used to identify code blocks.")

(defvar org-babel-inline-src-block-regexp
  (concat
   ;; (1) replacement target (2) lang
   "\\(?:^\\|[^-[:alnum:]]\\)\\(src_\\([^ \f\t\n\r\v]+\\)"
   ;; (3,4) (unused, headers)
   "\\(\\|\\[\\(.*?\\)\\]\\)"
   ;; (5) body
   "{\\([^\f\n\r\v]+?\\)}\\)")
  "Regexp used to identify inline src-blocks.")

(defun org-babel-get-header (params key &optional others)
  "Select only header argument of type KEY from a list.
Optional argument OTHERS indicates that only the header that do
not match KEY should be returned."
  (delq nil
	(mapcar
	 (lambda (p) (when (funcall (if others #'not #'identity) (eq (car p) key)) p))
	 params)))

(defun org-babel-get-inline-src-block-matches()
  "Set match data if within body of an inline source block.
Returns non-nil if match-data set"
  (let ((src-at-0-p (save-excursion
		      (beginning-of-line 1)
		      (string= "src" (thing-at-point 'word))))
	(first-line-p (= 1 (line-number-at-pos)))
	(orig (point)))
    (let ((search-for (cond ((and src-at-0-p first-line-p  "src_"))
			    (first-line-p "[[:punct:] \t]src_")
			    (t "[[:punct:] \f\t\n\r\v]src_")))
	  (lower-limit (if first-line-p
			   nil
			 (- (point-at-bol) 1))))
      (save-excursion
	(when (or (and src-at-0-p (bobp))
		  (and (re-search-forward "}" (point-at-eol) t)
		       (re-search-backward search-for lower-limit t)
		       (> orig (point))))
	  (when (looking-at org-babel-inline-src-block-regexp)
	    t ))))))

(defvar org-babel-inline-lob-one-liner-regexp)
(defun org-babel-get-lob-one-liner-matches()
  "Set match data if on line of an lob one liner.
Returns non-nil if match-data set"
  (save-excursion
    (unless (= (point) (point-at-bol)) ;; move before inline block
      (re-search-backward "[ \f\t\n\r\v]" nil t))
    (if (looking-at org-babel-inline-lob-one-liner-regexp)
	t
      nil)))

(defun org-babel-get-src-block-info (&optional light)
  "Get information on the current source block.

Optional argument LIGHT does not resolve remote variable
references; a process which could likely result in the execution
of other code blocks.

Returns a list
 (language body header-arguments-alist switches name indent)."
  (let ((case-fold-search t) head info name indent)
    ;; full code block
    (if (setq head (org-babel-where-is-src-block-head))
	(save-excursion
	  (goto-char head)
	  (setq info (org-babel-parse-src-block-match))
	  (setq indent (car (last info)))
	  (setq info (butlast info))
	  (while (and (forward-line -1)
		      (looking-at org-babel-multi-line-header-regexp))
	    (setf (nth 2 info)
		  (org-babel-merge-params
		   (nth 2 info)
		   (org-babel-parse-header-arguments (match-string 1)))))
	  (when (looking-at org-babel-src-name-w-name-regexp)
	    (setq name (org-babel-clean-text-properties (match-string 3)))
	    (when (and (match-string 5) (> (length (match-string 5)) 0))
	      (setf (nth 2 info) ;; merge functional-syntax vars and header-args
		    (org-babel-merge-params
		     (mapcar
		      (lambda (ref) (cons :var ref))
		      (mapcar
		       (lambda (var) ;; check that each variable is initialized
			 (if (string-match ".+=.+" var)
			     var
			   (error
			    "variable \"%s\"%s must be assigned a default value"
			    var (if name (format " in block \"%s\"" name) ""))))
		       (org-babel-ref-split-args (match-string 5))))
		     (nth 2 info))))))
      ;; inline source block
      (when (org-babel-get-inline-src-block-matches)
	(setq info (org-babel-parse-inline-src-block-match))))
    ;; resolve variable references and add summary parameters
    (when (and info (not light))
      (setf (nth 2 info) (org-babel-process-params (nth 2 info))))
    (when info (append info (list name indent)))))

(defvar org-current-export-file) ; dynamically bound
(defun org-babel-confirm-evaluate (info)
  "Confirm evaluation of the code block INFO.
This behavior can be suppressed by setting the value of
`org-confirm-babel-evaluate' to nil, in which case all future
interactive code block evaluations will proceed without any
confirmation from the user.

Note disabling confirmation may result in accidental evaluation
of potentially harmful code."
  (let* ((eval (or (cdr (assoc :eval (nth 2 info)))
		   (when (assoc :noeval (nth 2 info)) "no")))
         (query (cond ((equal eval "query") t)
		      ((and org-current-export-file
			    (equal eval "query-export")) t)
                      ((functionp org-confirm-babel-evaluate)
                       (funcall org-confirm-babel-evaluate
                                (nth 0 info) (nth 1 info)))
                      (t org-confirm-babel-evaluate))))
    (if (or (equal eval "never") (equal eval "no")
	    (and org-current-export-file (or (equal eval "no-export")
					     (equal eval "never-export")))
	    (and query
		 (not (yes-or-no-p
		       (format "Evaluate this%scode block%son your system? "
			       (if info (format " %s " (nth 0 info)) " ")
			       (if (nth 4 info)
				   (format " (%s) " (nth 4 info)) " "))))))
	(prog1 nil (message "Evaluation %s"
			    (if (or (equal eval "never") (equal eval "no")
				    (equal eval "no-export")
				    (equal eval "never-export"))
				"Disabled" "Aborted")))
      t)))

;;;###autoload
(defun org-babel-execute-safely-maybe ()
  (unless org-babel-no-eval-on-ctrl-c-ctrl-c
    (org-babel-execute-maybe)))

(add-hook 'org-ctrl-c-ctrl-c-hook 'org-babel-execute-safely-maybe)

;;;###autoload
(defun org-babel-execute-maybe ()
  (interactive)
  (or (org-babel-execute-src-block-maybe)
      (org-babel-lob-execute-maybe)))

(defun org-babel-execute-src-block-maybe ()
  "Conditionally execute a source block.
Detect if this is context for a Babel src-block and if so
then run `org-babel-execute-src-block'."
  (interactive)
  (let ((info (org-babel-get-src-block-info)))
    (if info
	(progn (org-babel-eval-wipe-error-buffer)
	       (org-babel-execute-src-block current-prefix-arg info) t) nil)))

;;;###autoload
(defun org-babel-view-src-block-info ()
  "Display information on the current source block.
This includes header arguments, language and name, and is largely
a window into the `org-babel-get-src-block-info' function."
  (interactive)
  (let ((info (org-babel-get-src-block-info 'light)))
    (flet ((full (it) (> (length it) 0))
	   (printf (fmt &rest args) (princ (apply #'format fmt args))))
      (when info
	(with-help-window (help-buffer)
	  (let ((name        (nth 4 info))
		(lang        (nth 0 info))
		(switches    (nth 3 info))
		(header-args (nth 2 info)))
	    (when name            (printf "Name: %s\n"     name))
	    (when lang            (printf "Lang: %s\n"     lang))
	    (when (full switches) (printf "Switches: %s\n" switches))
	    (printf "Header Arguments:\n")
	    (dolist (pair (sort header-args
				(lambda (a b) (string< (symbol-name (car a))
						  (symbol-name (car b))))))
	      (when (full (cdr pair))
		(printf "\t%S%s\t%s\n"
			(car pair)
			(if (> (length (format "%S" (car pair))) 7) "" "\t")
			(cdr pair))))))))))

;;;###autoload
(defun org-babel-expand-src-block-maybe ()
  "Conditionally expand a source block.
Detect if this is context for a org-babel src-block and if so
then run `org-babel-expand-src-block'."
  (interactive)
  (let ((info (org-babel-get-src-block-info)))
    (if info
	(progn (org-babel-expand-src-block current-prefix-arg info) t)
      nil)))

;;;###autoload
(defun org-babel-load-in-session-maybe ()
  "Conditionally load a source block in a session.
Detect if this is context for a org-babel src-block and if so
then run `org-babel-load-in-session'."
  (interactive)
  (let ((info (org-babel-get-src-block-info)))
    (if info
	(progn (org-babel-load-in-session current-prefix-arg info) t)
      nil)))

(add-hook 'org-metaup-hook 'org-babel-load-in-session-maybe)

;;;###autoload
(defun org-babel-pop-to-session-maybe ()
  "Conditionally pop to a session.
Detect if this is context for a org-babel src-block and if so
then run `org-babel-pop-to-session'."
  (interactive)
  (let ((info (org-babel-get-src-block-info)))
    (if info (progn (org-babel-pop-to-session current-prefix-arg info) t) nil)))

(add-hook 'org-metadown-hook 'org-babel-pop-to-session-maybe)

(defconst org-babel-common-header-args-w-values
  '((cache	. ((no yes)))
    (cmdline	. :any)
    (colnames	. ((nil no yes)))
    (comments	. ((no link yes org both noweb)))
    (dir	. :any)
    (eval	. ((never query)))
    (exports	. ((code results both none)))
    (file	. :any)
    (file-desc  . :any)
    (hlines	. ((no yes)))
    (mkdirp	. ((yes no)))
    (no-expand)
    (noeval)
    (noweb	. ((yes no tangle no-export strip-export)))
    (noweb-ref	. :any)
    (noweb-sep  . :any)
    (padline	. ((yes no)))
    (results	. ((file list vector table scalar verbatim)
		    (raw org html latex code pp wrap)
		    (replace silent append prepend)
		    (output value)))
    (rownames	. ((no yes)))
    (sep	. :any)
    (session	. :any)
    (shebang	. :any)
    (tangle	. ((tangle yes no :any)))
    (var	. :any)
    (wrap       . :any)))

(defconst org-babel-header-arg-names
  (mapcar #'car org-babel-common-header-args-w-values)
  "Common header arguments used by org-babel.
Note that individual languages may define their own language
specific header arguments as well.")

(defvar org-babel-default-header-args
  '((:session . "none") (:results . "replace") (:exports . "code")
    (:cache . "no") (:noweb . "no") (:hlines . "no") (:tangle . "no")
    (:padnewline . "yes"))
  "Default arguments to use when evaluating a source block.")

(defvar org-babel-default-inline-header-args
  '((:session . "none") (:results . "replace") (:exports . "results"))
  "Default arguments to use when evaluating an inline source block.")

(defvar org-babel-data-names '("tblname" "results" "name"))

(defvar org-babel-result-regexp
  (concat "^[ \t]*#\\+"
	  (regexp-opt org-babel-data-names t)
	  "\\(\\[\\([[:alnum:]]+\\)\\]\\)?\\:[ \t]*")
  "Regular expression used to match result lines.
If the results are associated with a hash key then the hash will
be saved in the second match data.")

(defvar org-babel-result-w-name-regexp
  (concat org-babel-result-regexp
	  "\\([^ ()\f\t\n\r\v]+\\)\\(\(\\(.*\\)\)\\|\\)"))

(defvar org-babel-min-lines-for-block-output 10
  "The minimum number of lines for block output.
If number of lines of output is equal to or exceeds this
value, the output is placed in a #+begin_example...#+end_example
block. Otherwise the output is marked as literal by inserting
colons at the starts of the lines. This variable only takes
effect if the :results output option is in effect.")

(defvar org-babel-noweb-error-langs nil
  "Languages for which Babel will raise literate programming errors.
List of languages for which errors should be raised when the
source code block satisfying a noweb reference in this language
can not be resolved.")

(defvar org-babel-hash-show 4
  "Number of initial characters to show of a hidden results hash.")

(defvar org-babel-after-execute-hook nil
  "Hook for functions to be called after `org-babel-execute-src-block'")

(defun org-babel-named-src-block-regexp-for-name (name)
  "This generates a regexp used to match a src block named NAME."
  (concat org-babel-src-name-regexp (regexp-quote name)
	  "\\([ \t]\\|$\\|(\\)" ".*[\r\n]"
	  (substring org-babel-src-block-regexp 1)))

(defun org-babel-named-data-regexp-for-name (name)
  "This generates a regexp used to match data named NAME."
  (concat org-babel-result-regexp (regexp-quote name) "\\([ \t]\\|$\\)"))

;;; functions
(defvar call-process-region)
;;;###autoload

(defun org-babel-execute-src-block (&optional arg info params)
  "Execute the current source code block.
Insert the results of execution into the buffer.  Source code
execution and the collection and formatting of results can be
controlled through a variety of header arguments.

With prefix argument ARG, force re-execution even if an existing
result cached in the buffer would otherwise have been returned.

Optionally supply a value for INFO in the form returned by
`org-babel-get-src-block-info'.

Optionally supply a value for PARAMS which will be merged with
the header arguments specified at the front of the source code
block."
  (interactive)
  (let ((info (or info (org-babel-get-src-block-info))))
    (when (org-babel-confirm-evaluate
	   (let ((i info))
	     (setf (nth 2 i) (org-babel-merge-params (nth 2 info) params))
	     i))
      (let* ((lang (nth 0 info))
	     (params (if params
			 (org-babel-process-params
			  (org-babel-merge-params (nth 2 info) params))
		       (nth 2 info)))
	     (cache? (and (not arg) (cdr (assoc :cache params))
			  (string= "yes" (cdr (assoc :cache params)))))
	     (result-params (cdr (assoc :result-params params)))
	     (new-hash (when cache? (org-babel-sha1-hash info)))
	     (old-hash (when cache? (org-babel-current-result-hash)))
	     (body (setf (nth 1 info)
			 (if (org-babel-noweb-p params :eval)
			     (org-babel-expand-noweb-references info)
			   (nth 1 info))))
	     (dir (cdr (assoc :dir params)))
	     (default-directory
	       (or (and dir (file-name-as-directory dir)) default-directory))
	     (org-babel-call-process-region-original
	      (if (boundp 'org-babel-call-process-region-original)
		  org-babel-call-process-region-original
		(symbol-function 'call-process-region)))
	     (indent (car (last info)))
	     result cmd)
	(unwind-protect
	    (flet ((call-process-region (&rest args)
		    (apply 'org-babel-tramp-handle-call-process-region args)))
	      (flet ((lang-check (f)
		       (let ((f (intern (concat "org-babel-execute:" f))))
			 (when (fboundp f) f))))
		(setq cmd
		      (or (lang-check lang)
			  (lang-check (symbol-name
				       (cdr (assoc lang org-src-lang-modes))))
			  (error "No org-babel-execute function for %s!" lang))))
	      (if (and (not arg) new-hash (equal new-hash old-hash))
		  (save-excursion ;; return cached result
		    (goto-char (org-babel-where-is-src-block-result nil info))
		    (end-of-line 1) (forward-char 1)
		    (setq result (org-babel-read-result))
		    (message (replace-regexp-in-string
			      "%" "%%" (format "%S" result))) result)
		(message "executing %s code block%s..."
			 (capitalize lang)
			 (if (nth 4 info) (format " (%s)" (nth 4 info)) ""))
		(setq result
		      ((lambda (result)
			 (if (and (eq (cdr (assoc :result-type params)) 'value)
				  (or (member "vector" result-params)
				      (member "table" result-params))
				  (not (listp result)))
			     (list (list result)) result))
		       (funcall cmd body params)))
		;; if non-empty result and :file then write to :file
		(when (cdr (assoc :file params))
		  (when result
		    (with-temp-file (cdr (assoc :file params))
		      (insert
		       (org-babel-format-result
			result (cdr (assoc :sep (nth 2 info)))))))
		  (setq result (cdr (assoc :file params))))
		(org-babel-insert-result
		 result result-params info new-hash indent lang)
		(run-hooks 'org-babel-after-execute-hook)
		result))
	  (setq call-process-region 'org-babel-call-process-region-original))))))

(defun org-babel-expand-body:generic (body params &optional var-lines)
  "Expand BODY with PARAMS.
Expand a block of code with org-babel according to its header
arguments.  This generic implementation of body expansion is
called for languages which have not defined their own specific
org-babel-expand-body:lang function."
  (mapconcat #'identity (append var-lines (list body)) "\n"))

;;;###autoload
(defun org-babel-expand-src-block (&optional arg info params)
  "Expand the current source code block.
Expand according to the source code block's header
arguments and pop open the results in a preview buffer."
  (interactive)
  (let* ((info (or info (org-babel-get-src-block-info)))
         (lang (nth 0 info))
	 (params (setf (nth 2 info)
                       (sort (org-babel-merge-params (nth 2 info) params)
                             (lambda (el1 el2) (string< (symbol-name (car el1))
						   (symbol-name (car el2)))))))
         (body (setf (nth 1 info)
		     (if (org-babel-noweb-p params :eval)
			 (org-babel-expand-noweb-references info) (nth 1 info))))
         (expand-cmd (intern (concat "org-babel-expand-body:" lang)))
	 (assignments-cmd (intern (concat "org-babel-variable-assignments:"
					  lang)))
         (expanded
	  (if (fboundp expand-cmd) (funcall expand-cmd body params)
	    (org-babel-expand-body:generic
	     body params (and (fboundp assignments-cmd)
			      (funcall assignments-cmd params))))))
    (org-edit-src-code
     nil expanded (concat "*Org-Babel Preview " (buffer-name) "[ " lang " ]*"))))

(defun org-babel-edit-distance (s1 s2)
  "Return the edit (levenshtein) distance between strings S1 S2."
  (let* ((l1 (length s1))
	 (l2 (length s2))
	 (dist (map 'vector (lambda (_) (make-vector (1+ l2) nil))
		    (number-sequence 1 (1+ l1)))))
    (flet ((in (i j) (aref (aref dist i) j))
	   (mmin (&rest lst) (apply #'min (remove nil lst))))
      (setf (aref (aref dist 0) 0) 0)
      (dolist (i (number-sequence 1 l1))
	(dolist (j (number-sequence 1 l2))
	  (setf (aref (aref dist i) j)
		(+ (if (equal (aref s1 (1- i)) (aref s2 (1- j))) 0 1)
		   (mmin (in (1- i) j) (in i (1- j)) (in (1- i) (1- j)))))))
      (in l1 l2))))

(defun org-babel-combine-header-arg-lists (original &rest others)
  "Combine a number of lists of header argument names and arguments."
  (let ((results (copy-sequence original)))
    (dolist (new-list others)
      (dolist (arg-pair new-list)
	(let ((header (car arg-pair))
	      (args (cdr arg-pair)))
	  (setq results
		(cons arg-pair (org-remove-if
				(lambda (pair) (equal header (car pair)))
				results))))))
    results))

;;;###autoload
(defun org-babel-check-src-block ()
  "Check for misspelled header arguments in the current code block."
  (interactive)
  ;; TODO: report malformed code block
  ;; TODO: report incompatible combinations of header arguments
  ;; TODO: report uninitialized variables
  (let ((too-close 2) ;; <- control closeness to report potential match
	(names (mapcar #'symbol-name org-babel-header-arg-names)))
    (dolist (header (mapcar (lambda (arg) (substring (symbol-name (car arg)) 1))
			    (and (org-babel-where-is-src-block-head)
				 (org-babel-parse-header-arguments
				  (org-babel-clean-text-properties
				   (match-string 4))))))
      (dolist (name names)
	(when (and (not (string= header name))
		   (<= (org-babel-edit-distance header name) too-close)
		   (not (member header names)))
	  (error "supplied header \"%S\" is suspiciously close to \"%S\""
		 header name))))
    (message "No suspicious header arguments found.")))

;;;###autoload
(defun org-babel-insert-header-arg ()
  "Insert a header argument selecting from lists of common args and values."
  (interactive)
  (let* ((lang (car (org-babel-get-src-block-info 'light)))
	 (lang-headers (intern (concat "org-babel-header-args:" lang)))
	 (headers (org-babel-combine-header-arg-lists
		   org-babel-common-header-args-w-values
		   (if (boundp lang-headers) (eval lang-headers) nil)))
	 (arg (org-icompleting-read
	      "Header Arg: "
	      (mapcar
	       (lambda (header-spec) (symbol-name (car header-spec)))
	       headers))))
    (insert ":" arg)
    (let ((vals (cdr (assoc (intern arg) headers))))
      (when vals
	(insert
	 " "
	 (cond
	  ((eq vals :any)
	   (read-from-minibuffer "value: "))
	  ((listp vals)
	   (mapconcat
	    (lambda (group)
	      (let ((arg (org-icompleting-read
			  "value: "
			  (cons "default" (mapcar #'symbol-name group)))))
		(if (and arg (not (string= "default" arg)))
		    (concat arg " ")
		  "")))
	    vals ""))))))))

;; Add support for completing-read insertion of header arguments after ":"
(defun org-babel-header-arg-expand ()
  "Call `org-babel-enter-header-arg-w-completion' in appropriate contexts."
  (when (and (equal (char-before) ?\:) (org-babel-where-is-src-block-head))
    (org-babel-enter-header-arg-w-completion (match-string 2))))

(defun org-babel-enter-header-arg-w-completion (&optional lang)
  "Insert header argument appropriate for LANG with completion."
  (let* ((lang-headers-var (intern (concat "org-babel-header-args:" lang)))
         (lang-headers (when (boundp lang-headers-var) (eval lang-headers-var)))
	 (headers-w-values (org-babel-combine-header-arg-lists
			    org-babel-common-header-args-w-values lang-headers))
         (headers (mapcar #'symbol-name (mapcar #'car headers-w-values)))
         (header (org-completing-read "Header Arg: " headers))
         (args (cdr (assoc (intern header) headers-w-values)))
         (arg (when (and args (listp args))
                (org-completing-read
                 (format "%s: " header)
                 (mapcar #'symbol-name (apply #'append args))))))
    (insert (concat header " " (or arg "")))
    (cons header arg)))

(add-hook 'org-tab-first-hook 'org-babel-header-arg-expand)

;;;###autoload
(defun org-babel-load-in-session (&optional arg info)
  "Load the body of the current source-code block.
Evaluate the header arguments for the source block before
entering the session.  After loading the body this pops open the
session."
  (interactive)
  (let* ((info (or info (org-babel-get-src-block-info)))
         (lang (nth 0 info))
         (params (nth 2 info))
         (body (setf (nth 1 info)
		     (if (org-babel-noweb-p params :eval)
                         (org-babel-expand-noweb-references info)
		       (nth 1 info))))
         (session (cdr (assoc :session params)))
	 (dir (cdr (assoc :dir params)))
	 (default-directory
	   (or (and dir (file-name-as-directory dir)) default-directory))
	 (cmd (intern (concat "org-babel-load-session:" lang))))
    (unless (fboundp cmd)
      (error "No org-babel-load-session function for %s!" lang))
    (pop-to-buffer (funcall cmd session body params))
    (end-of-line 1)))

;;;###autoload
(defun org-babel-initiate-session (&optional arg info)
  "Initiate session for current code block.
If called with a prefix argument then resolve any variable
references in the header arguments and assign these variables in
the session. Copy the body of the code block to the kill ring."
  (interactive "P")
  (let* ((info (or info (org-babel-get-src-block-info (not arg))))
         (lang (nth 0 info))
         (body (nth 1 info))
         (params (nth 2 info))
         (session (cdr (assoc :session params)))
	 (dir (cdr (assoc :dir params)))
	 (default-directory
	   (or (and dir (file-name-as-directory dir)) default-directory))
	 (init-cmd (intern (format "org-babel-%s-initiate-session" lang)))
	 (prep-cmd (intern (concat "org-babel-prep-session:" lang))))
    (if (and (stringp session) (string= session "none"))
	(error "This block is not using a session!"))
    (unless (fboundp init-cmd)
      (error "No org-babel-initiate-session function for %s!" lang))
    (with-temp-buffer (insert (org-babel-trim body))
                      (copy-region-as-kill (point-min) (point-max)))
    (when arg
      (unless (fboundp prep-cmd)
	(error "No org-babel-prep-session function for %s!" lang))
      (funcall prep-cmd session params))
    (funcall init-cmd session params)))

;;;###autoload
(defun org-babel-switch-to-session (&optional arg info)
  "Switch to the session of the current code block.
Uses `org-babel-initiate-session' to start the session. If called
with a prefix argument then this is passed on to
`org-babel-initiate-session'."
  (interactive "P")
  (pop-to-buffer (org-babel-initiate-session arg info))
  (end-of-line 1))

(defalias 'org-babel-pop-to-session 'org-babel-switch-to-session)

;;;###autoload
(defun org-babel-switch-to-session-with-code (&optional arg info)
  "Switch to code buffer and display session."
  (interactive "P")
  (flet ((swap-windows
	  ()
	  (let ((other-window-buffer (window-buffer (next-window))))
	    (set-window-buffer (next-window) (current-buffer))
	    (set-window-buffer (selected-window) other-window-buffer))
	  (other-window 1)))
    (let ((info (org-babel-get-src-block-info))
	  (org-src-window-setup 'reorganize-frame))
      (save-excursion
	(org-babel-switch-to-session arg info))
      (org-edit-src-code))
    (swap-windows)))

(defmacro org-babel-do-in-edit-buffer (&rest body)
  "Evaluate BODY in edit buffer if there is a code block at point.
Return t if a code block was found at point, nil otherwise."
  `(let ((org-src-window-setup 'switch-invisibly))
     (when (and (org-babel-where-is-src-block-head)
		(org-edit-src-code nil nil nil))
       (unwind-protect (progn ,@body)
	 (if (org-bound-and-true-p org-edit-src-from-org-mode)
	     (org-edit-src-exit)))
       t)))
(def-edebug-spec org-babel-do-in-edit-buffer (body))

(defun org-babel-do-key-sequence-in-edit-buffer (key)
  "Read key sequence and execute the command in edit buffer.
Enter a key sequence to be executed in the language major-mode
edit buffer. For example, TAB will alter the contents of the
Org-mode code block according to the effect of TAB in the
language major-mode buffer. For languages that support
interactive sessions, this can be used to send code from the Org
buffer to the session for evaluation using the native major-mode
evaluation mechanisms."
  (interactive "kEnter key-sequence to execute in edit buffer: ")
  (org-babel-do-in-edit-buffer
   (call-interactively
    (key-binding (or key (read-key-sequence nil))))))

(defvar org-bracket-link-regexp)
;;;###autoload
(defun org-babel-open-src-block-result (&optional re-run)
  "If `point' is on a src block then open the results of the
source code block, otherwise return nil.  With optional prefix
argument RE-RUN the source-code block is evaluated even if
results already exist."
  (interactive "P")
  (let ((info (org-babel-get-src-block-info)))
    (when info
      (save-excursion
	;; go to the results, if there aren't any then run the block
	(goto-char (or (and (not re-run) (org-babel-where-is-src-block-result))
		       (progn (org-babel-execute-src-block)
			      (org-babel-where-is-src-block-result))))
	(end-of-line 1)
	(while (looking-at "[\n\r\t\f ]") (forward-char 1))
	;; open the results
	(if (looking-at org-bracket-link-regexp)
	    ;; file results
	    (org-open-at-point)
	  (let ((r (org-babel-format-result
		    (org-babel-read-result) (cdr (assoc :sep (nth 2 info))))))
	    (pop-to-buffer (get-buffer-create "*Org-Babel Results*"))
	    (delete-region (point-min) (point-max))
	    (insert r)))
	t))))

;;;###autoload
(defmacro org-babel-map-src-blocks (file &rest body)
  "Evaluate BODY forms on each source-block in FILE.
If FILE is nil evaluate BODY forms on source blocks in current
buffer.  During evaluation of BODY the following local variables
are set relative to the currently matched code block.

full-block ------- string holding the entirety of the code block
beg-block -------- point at the beginning of the code block
end-block -------- point at the end of the matched code block
lang ------------- string holding the language of the code block
beg-lang --------- point at the beginning of the lang
end-lang --------- point at the end of the lang
switches --------- string holding the switches
beg-switches ----- point at the beginning of the switches
end-switches ----- point at the end of the switches
header-args ------ string holding the header-args
beg-header-args -- point at the beginning of the header-args
end-header-args -- point at the end of the header-args
body ------------- string holding the body of the code block
beg-body --------- point at the beginning of the body
end-body --------- point at the end of the body"
  (declare (indent 1))
  (let ((tempvar (make-symbol "file")))
    `(let* ((,tempvar ,file)
	    (visited-p (or (null ,tempvar)
			   (get-file-buffer (expand-file-name ,tempvar))))
	    (point (point)) to-be-removed)
       (save-window-excursion
	 (when ,tempvar (find-file ,tempvar))
	 (setq to-be-removed (current-buffer))
	 (goto-char (point-min))
	 (while (re-search-forward org-babel-src-block-regexp nil t)
	   (goto-char (match-beginning 0))
	   (let ((full-block (match-string 0))
		 (beg-block (match-beginning 0))
		 (end-block (match-end 0))
		 (lang (match-string 2))
		 (beg-lang (match-beginning 2))
		 (end-lang (match-end 2))
		 (switches (match-string 3))
		 (beg-switches (match-beginning 3))
		 (end-switches (match-end 3))
		 (header-args (match-string 4))
		 (beg-header-args (match-beginning 4))
		 (end-header-args (match-end 4))
		 (body (match-string 5))
		 (beg-body (match-beginning 5))
		 (end-body (match-end 5)))
	     ,@body
	     (goto-char end-block))))
       (unless visited-p (kill-buffer to-be-removed))
       (goto-char point))))
(def-edebug-spec org-babel-map-src-blocks (form body))

;;;###autoload
(defmacro org-babel-map-inline-src-blocks (file &rest body)
  "Evaluate BODY forms on each inline source-block in FILE.
If FILE is nil evaluate BODY forms on source blocks in current
buffer."
  (declare (indent 1))
  (let ((tempvar (make-symbol "file")))
    `(let* ((,tempvar ,file)
	    (visited-p (or (null ,tempvar)
			   (get-file-buffer (expand-file-name ,tempvar))))
	    (point (point)) to-be-removed)
       (save-window-excursion
	 (when ,tempvar (find-file ,tempvar))
	 (setq to-be-removed (current-buffer))
	 (goto-char (point-min))
	 (while (re-search-forward org-babel-inline-src-block-regexp nil t)
	   (goto-char (match-beginning 1))
	   (save-match-data ,@body)
	   (goto-char (match-end 0))))
       (unless visited-p (kill-buffer to-be-removed))
       (goto-char point))))
(def-edebug-spec org-babel-map-inline-src-blocks (form body))

(defvar org-babel-lob-one-liner-regexp)
;;;###autoload
(defmacro org-babel-map-call-lines (file &rest body)
  "Evaluate BODY forms on each call line in FILE.
If FILE is nil evaluate BODY forms on source blocks in current
buffer."
  (declare (indent 1))
  (let ((tempvar (make-symbol "file")))
    `(let* ((,tempvar ,file)
	    (visited-p (or (null ,tempvar)
			   (get-file-buffer (expand-file-name ,tempvar))))
	    (point (point)) to-be-removed)
       (save-window-excursion
	 (when ,tempvar (find-file ,tempvar))
	 (setq to-be-removed (current-buffer))
	 (goto-char (point-min))
	 (while (re-search-forward org-babel-lob-one-liner-regexp nil t)
	   (goto-char (match-beginning 1))
	   (save-match-data ,@body)
	   (goto-char (match-end 0))))
       (unless visited-p (kill-buffer to-be-removed))
       (goto-char point))))
(def-edebug-spec org-babel-map-call-lines (form body))

;;;###autoload
(defmacro org-babel-map-executables (file &rest body)
  (declare (indent 1))
  (let ((tempvar (make-symbol "file"))
	(rx (make-symbol "rx")))
    `(let* ((,tempvar ,file)
	    (,rx (concat "\\(" org-babel-src-block-regexp
			 "\\|" org-babel-inline-src-block-regexp
			 "\\|" org-babel-lob-one-liner-regexp "\\)"))
	    (visited-p (or (null ,tempvar)
			   (get-file-buffer (expand-file-name ,tempvar))))
	    (point (point)) to-be-removed)
       (save-window-excursion
	 (when ,tempvar (find-file ,tempvar))
	 (setq to-be-removed (current-buffer))
	 (goto-char (point-min))
	 (while (re-search-forward ,rx nil t)
	   (goto-char (match-beginning 1))
	   (when (looking-at org-babel-inline-src-block-regexp)(forward-char 1))
	   (save-match-data ,@body)
	   (goto-char (match-end 0))))
       (unless visited-p (kill-buffer to-be-removed))
       (goto-char point))))
(def-edebug-spec org-babel-map-executables (form body))

;;;###autoload
(defun org-babel-execute-buffer (&optional arg)
  "Execute source code blocks in a buffer.
Call `org-babel-execute-src-block' on every source block in
the current buffer."
  (interactive "P")
  (org-babel-eval-wipe-error-buffer)
  (org-save-outline-visibility t
    (org-babel-map-executables nil
      (if (looking-at org-babel-lob-one-liner-regexp)
          (org-babel-lob-execute-maybe)
        (org-babel-execute-src-block arg)))))

;;;###autoload
(defun org-babel-execute-subtree (&optional arg)
  "Execute source code blocks in a subtree.
Call `org-babel-execute-src-block' on every source block in
the current subtree."
  (interactive "P")
  (save-restriction
    (save-excursion
      (org-narrow-to-subtree)
      (org-babel-execute-buffer arg)
      (widen))))

;;;###autoload
(defun org-babel-sha1-hash (&optional info)
  "Generate an sha1 hash based on the value of info."
  (interactive)
  (let ((print-level nil)
	(info (or info (org-babel-get-src-block-info))))
    (setf (nth 2 info)
	  (sort (copy-sequence (nth 2 info))
		(lambda (a b) (string< (car a) (car b)))))
    (labels ((rm (lst)
		 (dolist (p '("replace" "silent" "append" "prepend"))
		   (setq lst (remove p lst)))
		 lst)
	     (norm (arg)
		   (let ((v (if (and (listp (cdr arg)) (null (cddr arg)))
				(copy-sequence (cdr arg))
			      (cdr arg))))
		     (when (and v (not (and (sequencep v)
					    (not (consp v))
					    (= (length v) 0))))
		       (cond
			((and (listp v) ; lists are sorted
			      (member (car arg) '(:result-params)))
			 (sort (rm v) #'string<))
			((and (stringp v) ; strings are sorted
			      (member (car arg) '(:results :exports)))
			 (mapconcat #'identity (sort (rm (split-string v))
						     #'string<) " "))
			(t v))))))
      ((lambda (hash)
	 (when (org-called-interactively-p 'interactive) (message hash)) hash)
       (let ((it (format "%s-%s"
			 (mapconcat
			  #'identity
			  (delq nil (mapcar (lambda (arg)
					      (let ((normalized (norm arg)))
						(when normalized
						  (format "%S" normalized))))
					    (nth 2 info))) ":")
			 (nth 1 info))))
	 (sha1 it))))))

(defun org-babel-current-result-hash ()
  "Return the in-buffer hash associated with INFO."
  (org-babel-where-is-src-block-result)
  (org-babel-clean-text-properties (match-string 3)))

(defun org-babel-hide-hash ()
  "Hide the hash in the current results line.
Only the initial `org-babel-hash-show' characters of the hash
will remain visible."
  (add-to-invisibility-spec '(org-babel-hide-hash . t))
  (save-excursion
    (when (and (re-search-forward org-babel-result-regexp nil t)
               (match-string 3))
      (let* ((start (match-beginning 3))
             (hide-start (+ org-babel-hash-show start))
             (end (match-end 3))
             (hash (match-string 3))
             ov1 ov2)
        (setq ov1 (make-overlay start hide-start))
        (setq ov2 (make-overlay hide-start end))
        (overlay-put ov2 'invisible 'org-babel-hide-hash)
        (overlay-put ov1 'babel-hash hash)))))

(defun org-babel-hide-all-hashes ()
  "Hide the hash in the current buffer.
Only the initial `org-babel-hash-show' characters of each hash
will remain visible.  This function should be called as part of
the `org-mode-hook'."
  (save-excursion
    (while (re-search-forward org-babel-result-regexp nil t)
      (goto-char (match-beginning 0))
      (org-babel-hide-hash)
      (goto-char (match-end 0)))))
(add-hook 'org-mode-hook 'org-babel-hide-all-hashes)

(defun org-babel-hash-at-point (&optional point)
  "Return the value of the hash at POINT.
The hash is also added as the last element of the kill ring.
This can be called with C-c C-c."
  (interactive)
  (let ((hash (car (delq nil (mapcar
			      (lambda (ol) (overlay-get ol 'babel-hash))
                              (overlays-at (or point (point))))))))
    (when hash (kill-new hash) (message hash))))
(add-hook 'org-ctrl-c-ctrl-c-hook 'org-babel-hash-at-point)

(defun org-babel-result-hide-spec ()
  "Hide portions of results lines.
Add `org-babel-hide-result' as an invisibility spec for hiding
portions of results lines."
  (add-to-invisibility-spec '(org-babel-hide-result . t)))
(add-hook 'org-mode-hook 'org-babel-result-hide-spec)

(defvar org-babel-hide-result-overlays nil
  "Overlays hiding results.")

(defun org-babel-result-hide-all ()
  "Fold all results in the current buffer."
  (interactive)
  (org-babel-show-result-all)
  (save-excursion
    (while (re-search-forward org-babel-result-regexp nil t)
      (save-excursion (goto-char (match-beginning 0))
                      (org-babel-hide-result-toggle-maybe)))))

(defun org-babel-show-result-all ()
  "Unfold all results in the current buffer."
  (mapc 'delete-overlay org-babel-hide-result-overlays)
  (setq org-babel-hide-result-overlays nil))

;;;###autoload
(defun org-babel-hide-result-toggle-maybe ()
  "Toggle visibility of result at point."
  (interactive)
  (let ((case-fold-search t))
    (if (save-excursion
          (beginning-of-line 1)
          (looking-at org-babel-result-regexp))
        (progn (org-babel-hide-result-toggle)
               t) ;; to signal that we took action
      nil))) ;; to signal that we did not

(defun org-babel-hide-result-toggle (&optional force)
  "Toggle the visibility of the current result."
  (interactive)
  (save-excursion
    (beginning-of-line)
    (if (re-search-forward org-babel-result-regexp nil t)
        (let ((start (progn (beginning-of-line 2) (- (point) 1)))
	      (end (progn
		     (while (looking-at org-babel-multi-line-header-regexp)
		       (forward-line 1))
		     (goto-char (- (org-babel-result-end) 1)) (point)))
	      ov)
          (if (memq t (mapcar (lambda (overlay)
                                (eq (overlay-get overlay 'invisible)
				    'org-babel-hide-result))
                              (overlays-at start)))
              (if (or (not force) (eq force 'off))
                  (mapc (lambda (ov)
                          (when (member ov org-babel-hide-result-overlays)
                            (setq org-babel-hide-result-overlays
                                  (delq ov org-babel-hide-result-overlays)))
                          (when (eq (overlay-get ov 'invisible)
                                    'org-babel-hide-result)
                            (delete-overlay ov)))
                        (overlays-at start)))
            (setq ov (make-overlay start end))
            (overlay-put ov 'invisible 'org-babel-hide-result)
            ;; make the block accessible to isearch
            (overlay-put
             ov 'isearch-open-invisible
             (lambda (ov)
               (when (member ov org-babel-hide-result-overlays)
                 (setq org-babel-hide-result-overlays
                       (delq ov org-babel-hide-result-overlays)))
               (when (eq (overlay-get ov 'invisible)
                         'org-babel-hide-result)
                 (delete-overlay ov))))
            (push ov org-babel-hide-result-overlays)))
      (error "Not looking at a result line"))))

;; org-tab-after-check-for-cycling-hook
(add-hook 'org-tab-first-hook 'org-babel-hide-result-toggle-maybe)
;; Remove overlays when changing major mode
(add-hook 'org-mode-hook
	  (lambda () (org-add-hook 'change-major-mode-hook
				   'org-babel-show-result-all 'append 'local)))

(defvar org-file-properties)
(defun org-babel-params-from-properties (&optional lang)
  "Retrieve parameters specified as properties.
Return an association list of any source block params which
may be specified in the properties of the current outline entry."
  (save-match-data
    (let (val sym)
      (org-babel-parse-multiple-vars
       (delq nil
	     (mapcar
	      (lambda (header-arg)
		(and (setq val (org-entry-get (point) header-arg t))
		     (cons (intern (concat ":" header-arg))
			   (org-babel-read val))))
	      (mapcar
	       #'symbol-name
	       (mapcar
		#'car
		(org-babel-combine-header-arg-lists
		 org-babel-common-header-args-w-values
		 (progn
		   (setq sym (intern (concat "org-babel-header-args:" lang)))
		   (and (boundp sym) (eval sym))))))))))))

(defvar org-src-preserve-indentation)
(defun org-babel-parse-src-block-match ()
  "Parse the results from a match of the `org-babel-src-block-regexp'."
  (let* ((block-indentation (length (match-string 1)))
	 (lang (org-babel-clean-text-properties (match-string 2)))
         (lang-headers (intern (concat "org-babel-default-header-args:" lang)))
	 (switches (match-string 3))
         (body (org-babel-clean-text-properties
		(let* ((body (match-string 5))
		       (sub-length (- (length body) 1)))
		  (if (and (> sub-length 0)
			   (string= "\n" (substring body sub-length)))
		      (substring body 0 sub-length)
		    (or body "")))))
	 (preserve-indentation (or org-src-preserve-indentation
				   (string-match "-i\\>" switches))))
    (list lang
          ;; get block body less properties, protective commas, and indentation
          (with-temp-buffer
            (save-match-data
              (insert (org-babel-strip-protective-commas body lang))
	      (unless preserve-indentation (org-do-remove-indentation))
              (buffer-string)))
	  (org-babel-merge-params
	   org-babel-default-header-args
           (org-babel-params-from-properties lang)
	   (if (boundp lang-headers) (eval lang-headers) nil)
	   (org-babel-parse-header-arguments
            (org-babel-clean-text-properties (or (match-string 4) ""))))
	  switches
	  block-indentation)))

(defun org-babel-parse-inline-src-block-match ()
  "Parse the results from a match of the `org-babel-inline-src-block-regexp'."
  (let* ((lang (org-babel-clean-text-properties (match-string 2)))
         (lang-headers (intern (concat "org-babel-default-header-args:" lang))))
    (list lang
          (org-babel-strip-protective-commas
           (org-babel-clean-text-properties (match-string 5)) lang)
          (org-babel-merge-params
           org-babel-default-inline-header-args
           (org-babel-params-from-properties lang)
           (if (boundp lang-headers) (eval lang-headers) nil)
           (org-babel-parse-header-arguments
            (org-babel-clean-text-properties (or (match-string 4) "")))))))

(defun org-babel-balanced-split (string alts)
  "Split STRING on instances of ALTS.
ALTS is a cons of two character options where each option may be
either the numeric code of a single character or a list of
character alternatives.  For example to split on balanced
instances of \"[ \t]:\" set ALTS to '((32 9) . 58)."
  (flet ((matches (ch spec) (if (listp spec) (member ch spec) (equal spec ch)))
	 (matched (ch last)
		  (if (consp alts)
		      (and (matches ch (cdr alts))
			   (matches last (car alts)))
		    (matches ch alts))))
    (let ((balance 0) (quote nil) (partial nil) (lst nil) (last 0))
      (mapc (lambda (ch)  ; split on [], (), "" balanced instances of [ \t]:
	      (setq balance (+ balance
			       (cond ((or (equal 91 ch) (equal 40 ch)) 1)
				     ((or (equal 93 ch) (equal 41 ch)) -1)
				     (t 0))))
	      (when (and (equal 34 ch) (not (equal 92 last)))
		(setq quote (not quote)))
	      (setq partial (cons ch partial))
	      (when (and (= balance 0) (not quote) (matched ch last))
		(setq lst (cons (apply #'string (nreverse
						 (if (consp alts)
						     (cddr partial)
						   (cdr partial))))
				lst))
		(setq partial nil))
	      (setq last ch))
	    (string-to-list string))
      (nreverse (cons (apply #'string (nreverse partial)) lst)))))

(defun org-babel-join-splits-near-ch (ch list)
  "Join splits where \"=\" is on either end of the split."
  (flet ((last= (str) (= ch (aref str (1- (length str)))))
         (first= (str) (= ch (aref str 0))))
    (reverse
     (org-reduce (lambda (acc el)
               (let ((head (car acc)))
                 (if (and head (or (last= head) (first= el)))
                     (cons (concat head el) (cdr acc))
                   (cons el acc))))
             list :initial-value nil))))

(defun org-babel-parse-header-arguments (arg-string)
  "Parse a string of header arguments returning an alist."
  (when (> (length arg-string) 0)
    (org-babel-parse-multiple-vars
     (delq nil
	   (mapcar
	    (lambda (arg)
	      (if (string-match
		   "\\([^ \f\t\n\r\v]+\\)[ \f\t\n\r\v]+\\([^ \f\t\n\r\v]+.*\\)"
		   arg)
		  (cons (intern (match-string 1 arg))
			(org-babel-read (org-babel-chomp (match-string 2 arg))))
		(cons (intern (org-babel-chomp arg)) nil)))
	    ((lambda (raw)
	       (cons (car raw) (mapcar (lambda (r) (concat ":" r)) (cdr raw))))
	     (org-babel-balanced-split arg-string '((32 9) . 58))))))))

(defun org-babel-parse-multiple-vars (header-arguments)
  "Expand multiple variable assignments behind a single :var keyword.

This allows expression of multiple variables with one :var as
shown below.

#+PROPERTY: var foo=1, bar=2"
  (let (results)
    (mapc (lambda (pair)
	    (if (eq (car pair) :var)
		(mapcar (lambda (v) (push (cons :var (org-babel-trim v)) results))
			(org-babel-join-splits-near-ch
			 61 (org-babel-balanced-split (cdr pair) 32)))
	      (push pair results)))
	  header-arguments)
    (nreverse results)))

(defun org-babel-process-params (params)
  "Expand variables in PARAMS and add summary parameters."
  (let* ((processed-vars (mapcar (lambda (el)
				   (if (consp (cdr el))
				       (cdr el)
				     (org-babel-ref-parse (cdr el))))
				 (org-babel-get-header params :var)))
	 (vars-and-names (if (and (assoc :colname-names params)
				  (assoc :rowname-names params))
			     (list processed-vars)
			   (org-babel-disassemble-tables
			    processed-vars
			    (cdr (assoc :hlines params))
			    (cdr (assoc :colnames params))
			    (cdr (assoc :rownames params)))))
	 (raw-result (or (cdr (assoc :results params)) ""))
	 (result-params (append
			 (split-string (if (stringp raw-result)
					   raw-result
					 (eval raw-result)))
			 (cdr (assoc :result-params params)))))
    (append
     (mapcar (lambda (var) (cons :var var)) (car vars-and-names))
     (list
      (cons :colname-names (or (cdr (assoc :colname-names params))
			       (cadr  vars-and-names)))
      (cons :rowname-names (or (cdr (assoc :rowname-names params))
			       (caddr vars-and-names)))
      (cons :result-params result-params)
      (cons :result-type  (cond ((member "output" result-params) 'output)
				((member "value" result-params) 'value)
				(t 'value))))
     (org-babel-get-header params :var 'other))))

;; row and column names
(defun org-babel-del-hlines (table)
  "Remove all 'hlines from TABLE."
  (remove 'hline table))

(defun org-babel-get-colnames (table)
  "Return the column names of TABLE.
Return a cons cell, the `car' of which contains the TABLE less
colnames, and the `cdr' of which contains a list of the column
names."
  (if (equal 'hline (nth 1 table))
      (cons (cddr table) (car table))
    (cons (cdr table) (car table))))

(defun org-babel-get-rownames (table)
  "Return the row names of TABLE.
Return a cons cell, the `car' of which contains the TABLE less
colnames, and the `cdr' of which contains a list of the column
names.  Note: this function removes any hlines in TABLE."
  (flet ((trans (table) (apply #'mapcar* #'list table)))
    (let* ((width (apply 'max
			 (mapcar (lambda (el) (if (listp el) (length el) 0)) table)))
           (table (trans (mapcar (lambda (row)
                                   (if (not (equal row 'hline))
                                       row
                                     (setq row '())
                                     (dotimes (n width)
				       (setq row (cons 'hline row)))
                                     row))
                                 table))))
      (cons (mapcar (lambda (row) (if (equal (car row) 'hline) 'hline row))
                    (trans (cdr table)))
            (remove 'hline (car table))))))

(defun org-babel-put-colnames (table colnames)
  "Add COLNAMES to TABLE if they exist."
  (if colnames (apply 'list colnames 'hline table) table))

(defun org-babel-put-rownames (table rownames)
  "Add ROWNAMES to TABLE if they exist."
  (if rownames
      (mapcar (lambda (row)
                (if (listp row)
                    (cons (or (pop rownames) "") row)
                  row)) table)
    table))

(defun org-babel-pick-name (names selector)
  "Select one out of an alist of row or column names.
SELECTOR can be either a list of names in which case those names
will be returned directly, or an index into the list NAMES in
which case the indexed names will be return."
  (if (listp selector)
      selector
    (when names
      (if (and selector (symbolp selector) (not (equal t selector)))
	  (cdr (assoc selector names))
	(if (integerp selector)
	    (nth (- selector 1) names)
	  (cdr (car (last names))))))))

(defun org-babel-disassemble-tables (vars hlines colnames rownames)
  "Parse tables for further processing.
Process the variables in VARS according to the HLINES,
ROWNAMES and COLNAMES header arguments.  Return a list consisting
of the vars, cnames and rnames."
  (let (cnames rnames)
    (list
     (mapcar
      (lambda (var)
        (when (listp (cdr var))
          (when (and (not (equal colnames "no"))
                     (or colnames (and (equal (nth 1 (cdr var)) 'hline)
                                       (not (member 'hline (cddr (cdr var)))))))
            (let ((both (org-babel-get-colnames (cdr var))))
              (setq cnames (cons (cons (car var) (cdr both))
                                 cnames))
              (setq var (cons (car var) (car both)))))
          (when (and rownames (not (equal rownames "no")))
            (let ((both (org-babel-get-rownames (cdr var))))
              (setq rnames (cons (cons (car var) (cdr both))
                                 rnames))
              (setq var (cons (car var) (car both)))))
          (when (and hlines (not (equal hlines "yes")))
            (setq var (cons (car var) (org-babel-del-hlines (cdr var))))))
        var)
      vars)
     (reverse cnames) (reverse rnames))))

(defun org-babel-reassemble-table (table colnames rownames)
  "Add column and row names to a table.
Given a TABLE and set of COLNAMES and ROWNAMES add the names
to the table for reinsertion to org-mode."
  (if (listp table)
      ((lambda (table)
         (if (and colnames (listp (car table)) (= (length (car table))
                                                  (length colnames)))
             (org-babel-put-colnames table colnames) table))
       (if (and rownames (= (length table) (length rownames)))
           (org-babel-put-rownames table rownames) table))
    table))

(defun org-babel-where-is-src-block-head ()
  "Find where the current source block begins.
Return the point at the beginning of the current source
block.  Specifically at the beginning of the #+BEGIN_SRC line.
If the point is not on a source block then return nil."
  (let ((initial (point)) (case-fold-search t) top bottom)
    (or
     (save-excursion ;; on a source name line or a #+header line
       (beginning-of-line 1)
       (and (or (looking-at org-babel-src-name-regexp)
		(looking-at org-babel-multi-line-header-regexp))
	    (progn
	      (while (and (forward-line 1)
			  (looking-at org-babel-multi-line-header-regexp)))
	      (looking-at org-babel-src-block-regexp))
            (point)))
     (save-excursion ;; on a #+begin_src line
       (beginning-of-line 1)
       (and (looking-at org-babel-src-block-regexp)
            (point)))
     (save-excursion ;; inside a src block
       (and
        (re-search-backward "^[ \t]*#\\+begin_src" nil t) (setq top (point))
        (re-search-forward "^[ \t]*#\\+end_src" nil t) (setq bottom (point))
        (< top initial) (< initial bottom)
        (progn (goto-char top) (beginning-of-line 1)
	       (looking-at org-babel-src-block-regexp))
        (point))))))

;;;###autoload
(defun org-babel-goto-src-block-head ()
  "Go to the beginning of the current code block."
  (interactive)
  ((lambda (head)
     (if head (goto-char head) (error "not currently in a code block")))
   (org-babel-where-is-src-block-head)))

;;;###autoload
(defun org-babel-goto-named-src-block (name)
  "Go to a named source-code block."
  (interactive
   (let ((completion-ignore-case t)
	 (case-fold-search t)
	 (under-point (thing-at-point 'line)))
     (list (org-icompleting-read
	    "source-block name: " (org-babel-src-block-names) nil t
	    (cond
	     ;; noweb
	     ((string-match (org-babel-noweb-wrap) under-point)
	      (let ((block-name (match-string 1 under-point)))
		(string-match "[^(]*" block-name)
		(match-string 0 block-name)))
	     ;; #+call:
	     ((string-match org-babel-lob-one-liner-regexp under-point)
	      (let ((source-info (car (org-babel-lob-get-info))))
		(if (string-match "^\\([^\\[]+?\\)\\(\\[.*\\]\\)?(" source-info)
		    (let ((source-name (match-string 1 source-info)))
		      source-name))))
	     ;; #+results:
	     ((string-match (concat "#\\+" org-babel-results-keyword
				    "\\:\s+\\([^\\(]*\\)") under-point)
	      (match-string 1 under-point))
	     ;; symbol-at-point
	     ((and (thing-at-point 'symbol))
	      (org-babel-find-named-block (thing-at-point 'symbol))
	      (thing-at-point 'symbol))
	     (""))))))
  (let ((point (org-babel-find-named-block name)))
    (if point
        ;; taken from `org-open-at-point'
        (progn (org-mark-ring-push) (goto-char point) (org-show-context))
      (message "source-code block '%s' not found in this buffer" name))))

(defun org-babel-find-named-block (name)
  "Find a named source-code block.
Return the location of the source block identified by source
NAME, or nil if no such block exists. Set match data according to
org-babel-named-src-block-regexp."
  (save-excursion
    (let ((case-fold-search t)
	  (regexp (org-babel-named-src-block-regexp-for-name name)) msg)
      (goto-char (point-min))
      (when (or (re-search-forward regexp nil t)
		(re-search-backward regexp nil t))
        (match-beginning 0)))))

(defun org-babel-src-block-names (&optional file)
  "Returns the names of source blocks in FILE or the current buffer."
  (save-excursion
    (when file (find-file file)) (goto-char (point-min))
    (let ((case-fold-search t) names)
      (while (re-search-forward org-babel-src-name-w-name-regexp nil t)
	(setq names (cons (match-string 3) names)))
      names)))

;;;###autoload
(defun org-babel-goto-named-result (name)
  "Go to a named result."
  (interactive
   (let ((completion-ignore-case t))
     (list (org-icompleting-read "source-block name: "
				 (org-babel-result-names) nil t))))
  (let ((point (org-babel-find-named-result name)))
    (if point
        ;; taken from `org-open-at-point'
        (progn (goto-char point) (org-show-context))
      (message "result '%s' not found in this buffer" name))))

(defun org-babel-find-named-result (name &optional point)
  "Find a named result.
Return the location of the result named NAME in the current
buffer or nil if no such result exists."
  (save-excursion
<<<<<<< HEAD
    (let ((case-fold-search t))
      (goto-char (or point (point-min)))
      (catch 'is-a-code-block
	(when (re-search-forward
	       (concat org-babel-result-regexp
		       "[ \t]" (regexp-quote name) "[ \t\n\f\v\r]+") nil t)
	  (when (and (string= "name" (downcase (match-string 1)))
		     (or (beginning-of-line 1)
			 (looking-at org-babel-src-block-regexp)
			 (looking-at org-babel-multi-line-header-regexp)))
	    (throw 'is-a-code-block (org-babel-find-named-result name (point))))
	  (beginning-of-line 0) (point))))))
=======
    (goto-char (or point (point-min)))
    (catch 'is-a-code-block
      (when (re-search-forward
	     (concat org-babel-result-regexp
		     "[ \t]" (regexp-quote name) "[ \t]*[\n\f\v\r]") nil t)
	(when (and (string= "name" (downcase (match-string 1)))
		   (or (beginning-of-line 1)
		       (looking-at org-babel-src-block-regexp)
		       (looking-at org-babel-multi-line-header-regexp)))
	  (throw 'is-a-code-block (org-babel-find-named-result name (point))))
	(beginning-of-line 0) (point)))))
>>>>>>> 604a55ed

(defun org-babel-result-names (&optional file)
  "Returns the names of results in FILE or the current buffer."
  (save-excursion
    (when file (find-file file)) (goto-char (point-min))
    (let ((case-fold-search t) names)
      (while (re-search-forward org-babel-result-w-name-regexp nil t)
	(setq names (cons (match-string 4) names)))
      names)))

;;;###autoload
(defun org-babel-next-src-block (&optional arg)
  "Jump to the next source block.
With optional prefix argument ARG, jump forward ARG many source blocks."
  (interactive "P")
  (when (looking-at org-babel-src-block-regexp) (forward-char 1))
  (condition-case nil
      (re-search-forward org-babel-src-block-regexp nil nil (or arg 1))
    (error (error "No further code blocks")))
  (goto-char (match-beginning 0)) (org-show-context))

;;;###autoload
(defun org-babel-previous-src-block (&optional arg)
  "Jump to the previous source block.
With optional prefix argument ARG, jump backward ARG many source blocks."
  (interactive "P")
  (condition-case nil
      (re-search-backward org-babel-src-block-regexp nil nil (or arg 1))
    (error (error "No previous code blocks")))
  (goto-char (match-beginning 0)) (org-show-context))

(defvar org-babel-load-languages)

;;;###autoload
(defun org-babel-mark-block ()
  "Mark current src block"
  (interactive)
  ((lambda (head)
     (when head
       (save-excursion
	 (goto-char head)
	 (looking-at org-babel-src-block-regexp))
       (push-mark (match-end 5) nil t)
       (goto-char (match-beginning 5))))
   (org-babel-where-is-src-block-head)))

(defun org-babel-demarcate-block (&optional arg)
  "Wrap or split the code in the region or on the point.
When called from inside of a code block the current block is
split.  When called from outside of a code block a new code block
is created.  In both cases if the region is demarcated and if the
region is not active then the point is demarcated."
  (interactive "P")
  (let ((info (org-babel-get-src-block-info 'light))
	(headers (progn (org-babel-where-is-src-block-head)
			(match-string 4)))
	(stars (concat (make-string (or (org-current-level) 1) ?*) " ")))
    (if info
        (mapc
         (lambda (place)
           (save-excursion
             (goto-char place)
             (let ((lang (nth 0 info))
                   (indent (make-string (nth 5 info) ? )))
	       (when (string-match "^[[:space:]]*$"
				   (buffer-substring (point-at-bol)
						     (point-at-eol)))
		 (delete-region (point-at-bol) (point-at-eol)))
               (insert (concat
			(if (looking-at "^") "" "\n")
			indent "#+end_src\n"
			(if arg stars indent) "\n"
			indent "#+begin_src " lang
			(if (> (length headers) 1)
			    (concat " " headers) headers)
			(if (looking-at "[\n\r]")
			    ""
			  (concat "\n" (make-string (current-column) ? )))))))
	   (move-end-of-line 2))
         (sort (if (region-active-p) (list (mark) (point)) (list (point))) #'>))
      (let ((start (point))
	    (lang (org-icompleting-read "Lang: "
					(mapcar (lambda (el) (symbol-name (car el)))
						org-babel-load-languages)))
	    (body (delete-and-extract-region
		   (if (region-active-p) (mark) (point)) (point))))
	(insert (concat (if (looking-at "^") "" "\n")
			(if arg (concat stars "\n") "")
			"#+begin_src " lang "\n"
			body
			(if (or (= (length body) 0)
				(string-match "[\r\n]$" body)) "" "\n")
			"#+end_src\n"))
	(goto-char start) (move-end-of-line 1)))))

(defvar org-babel-lob-one-liner-regexp)
(defun org-babel-where-is-src-block-result (&optional insert info hash indent)
  "Find where the current source block results begin.
Return the point at the beginning of the result of the current
source block.  Specifically at the beginning of the results line.
If no result exists for this block then create a results line
following the source block."
  (save-excursion
    (let* ((case-fold-search t)
	   (on-lob-line (save-excursion
			  (beginning-of-line 1)
			  (looking-at org-babel-lob-one-liner-regexp)))
	   (inlinep (when (org-babel-get-inline-src-block-matches)
			(match-end 0)))
	   (name (if on-lob-line
		     (mapconcat #'identity (butlast (org-babel-lob-get-info)) "")
		   (nth 4 (or info (org-babel-get-src-block-info 'light)))))
	   (head (unless on-lob-line (org-babel-where-is-src-block-head)))
	   found beg end)
      (when head (goto-char head))
      (setq
       found ;; was there a result (before we potentially insert one)
       (or
	inlinep
	(and
	 ;; named results:
	 ;; - return t if it is found, else return nil
	 ;; - if it does not need to be rebuilt, then don't set end
	 ;; - if it does need to be rebuilt then do set end
	 name (setq beg (org-babel-find-named-result name))
	 (prog1 beg
	   (when (and hash (not (string= hash (match-string 3))))
	     (goto-char beg) (setq end beg) ;; beginning of result
	     (forward-line 1)
	     (delete-region end (org-babel-result-end)) nil)))
	(and
	 ;; unnamed results:
	 ;; - return t if it is found, else return nil
	 ;; - if it is found, and the hash doesn't match, delete and set end
	 (or on-lob-line (re-search-forward "^[ \t]*#\\+end_src" nil t))
	 (progn (end-of-line 1)
		(if (eobp) (insert "\n") (forward-char 1))
		(setq end (point))
		(or (and (not name)
			 (progn ;; unnamed results line already exists
			   (re-search-forward "[^ \f\t\n\r\v]" nil t)
			   (beginning-of-line 1)
			   (looking-at
			    (concat org-babel-result-regexp "\n")))
			 (prog1 (point)
			   ;; must remove and rebuild if hash!=old-hash
			   (if (and hash (not (string= hash (match-string 3))))
			       (prog1 nil
				 (forward-line 1)
				 (delete-region
				  end (org-babel-result-end)))
			     (setq end nil)))))))))
      (if (and insert end)
	  (progn
	    (goto-char end)
	    (unless beg
	      (if (looking-at "[\n\r]") (forward-char 1) (insert "\n")))
	    (insert (concat
		     (if indent
			 (mapconcat
			  (lambda (el) " ")
			  (org-number-sequence 1 indent) "")
		       "")
		     "#+" org-babel-results-keyword
		     (when hash (concat "["hash"]"))
		     ":"
		     (when name (concat " " name)) "\n"))
	    (unless beg (insert "\n") (backward-char))
	    (beginning-of-line 0)
	    (if hash (org-babel-hide-hash))
	    (point))
	found))))

(defvar org-block-regexp)
(defun org-babel-read-result ()
  "Read the result at `point' into emacs-lisp."
  (let ((case-fold-search t) result-string)
    (cond
     ((org-at-table-p) (org-babel-read-table))
     ((org-at-item-p) (org-babel-read-list))
     ((looking-at org-bracket-link-regexp) (org-babel-read-link))
     ((looking-at org-block-regexp) (org-babel-trim (match-string 4)))
     ((looking-at "^[ \t]*: ")
      (setq result-string
	    (org-babel-trim
	     (mapconcat (lambda (line)
                          (if (and (> (length line) 1)
                                   (string-match "^[ \t]*: \\(.+\\)" line))
                              (match-string 1 line)
                            line))
			(split-string
			 (buffer-substring
                          (point) (org-babel-result-end)) "[\r\n]+")
			"\n")))
      (or (org-babel-number-p result-string) result-string))
     ((looking-at org-babel-result-regexp)
      (save-excursion (forward-line 1) (org-babel-read-result))))))

(defun org-babel-read-table ()
  "Read the table at `point' into emacs-lisp."
  (mapcar (lambda (row)
            (if (and (symbolp row) (equal row 'hline)) row
              (mapcar (lambda (el) (org-babel-read el 'inhibit-lisp-eval)) row)))
          (org-table-to-lisp)))

(defun org-babel-read-list ()
  "Read the list at `point' into emacs-lisp."
  (mapcar (lambda (el) (org-babel-read el 'inhibit-lisp-eval))
	  (mapcar #'cadr (cdr (org-list-parse-list)))))

(defvar org-link-types-re)
(defun org-babel-read-link ()
  "Read the link at `point' into emacs-lisp.
If the path of the link is a file path it is expanded using
`expand-file-name'."
  (let* ((case-fold-search t)
         (raw (and (looking-at org-bracket-link-regexp)
                   (org-babel-clean-text-properties (match-string 1))))
         (type (and (string-match org-link-types-re raw)
                    (match-string 1 raw))))
    (cond
     ((not type) (expand-file-name raw))
     ((string= type "file")
      (and (string-match "file\\(.*\\):\\(.+\\)" raw)
           (expand-file-name (match-string 2 raw))))
     (t raw))))

(defun org-babel-format-result (result &optional sep)
  "Format RESULT for writing to file."
  (flet ((echo-res (result)
		   (if (stringp result) result (format "%S" result))))
    (if (listp result)
	;; table result
	(orgtbl-to-generic
	 result
	 (list
	  :sep (or sep "\t")
	  :fmt 'echo-res))
      ;; scalar result
      (echo-res result))))

(defun org-babel-insert-result
  (result &optional result-params info hash indent lang)
  "Insert RESULT into the current buffer.
By default RESULT is inserted after the end of the
current source block.  With optional argument RESULT-PARAMS
controls insertion of results in the org-mode file.
RESULT-PARAMS can take the following values...

replace - (default option) insert results after the source block
          replacing any previously inserted results

silent -- no results are inserted

file ---- the results are interpreted as a file path, and are
          inserted into the buffer using the Org-mode file syntax

list ---- the results are interpreted as an Org-mode list.

raw ----- results are added directly to the Org-mode file.  This
          is a good option if you code block will output org-mode
          formatted text.

wrap ---- results are added directly to the Org-mode file as with
          \"raw\", but are wrapped in a RESULTS drawer, allowing
          them to later be replaced or removed automatically.

org ----- similar in effect to raw, only the results are wrapped
          in an org code block.  Similar to the raw option, on
          export the results will be interpreted as org-formatted
          text, however by wrapping the results in an org code
          block they can be replaced upon re-execution of the
          code block.

html ---- results are added inside of a #+BEGIN_HTML block.  This
          is a good option if you code block will output html
          formatted text.

latex --- results are added inside of a #+BEGIN_LATEX block.
          This is a good option if you code block will output
          latex formatted text.

code ---- the results are extracted in the syntax of the source
          code of the language being evaluated and are added
          inside of a #+BEGIN_SRC block with the source-code
          language set appropriately.  Note this relies on the
          optional LANG argument."
  (if (stringp result)
      (progn
        (setq result (org-babel-clean-text-properties result))
        (when (member "file" result-params)
	  (setq result (org-babel-result-to-file
			result (when (assoc :file-desc (nth 2 info))
				 (or (cdr (assoc :file-desc (nth 2 info)))
				     result))))))
    (unless (listp result) (setq result (format "%S" result))))
  (if (and result-params (member "silent" result-params))
      (progn
	(message (replace-regexp-in-string "%" "%%" (format "%S" result)))
	result)
    (save-excursion
      (let* ((inlinep
	      (save-excursion
		(when (or (org-babel-get-inline-src-block-matches)
			  (org-babel-get-lob-one-liner-matches))
		  (goto-char (match-end 0))
		  (insert (if (listp result) "\n" " "))
		  (point))))
	     (existing-result (unless inlinep
				(org-babel-where-is-src-block-result
				 t info hash indent)))
	     (results-switches
	      (cdr (assoc :results_switches (nth 2 info))))
	     beg end)
	(when (and (stringp result)  ; ensure results end in a newline
		   (not inlinep)
		   (> (length result) 0)
		   (not (or (string-equal (substring result -1) "\n")
			    (string-equal (substring result -1) "\r"))))
	  (setq result (concat result "\n")))
	(if (not existing-result)
	    (setq beg (or inlinep (point)))
	  (goto-char existing-result)
	  (save-excursion
	    (re-search-forward "#" nil t)
	    (setq indent (- (current-column) 1)))
	  (forward-line 1)
	  (setq beg (point))
	  (cond
	   ((member "replace" result-params)
	    (delete-region (point) (org-babel-result-end)))
	   ((member "append" result-params)
	    (goto-char (org-babel-result-end)) (setq beg (point-marker)))
	   ((member "prepend" result-params)))) ; already there
	(setq results-switches
	      (if results-switches (concat " " results-switches) ""))
	(flet ((wrap (start finish)
		     (goto-char end) (insert (concat finish "\n"))
		     (goto-char beg) (insert (concat start "\n"))
		     (goto-char end) (goto-char (point-at-eol))
		     (setq end (point-marker)))
	       (proper-list-p (it) (and (listp it) (null (cdr (last it))))))
	  ;; insert results based on type
	  (cond
	   ;; do nothing for an empty result
	   ((null result))
	   ;; insert a list if preferred
	   ((member "list" result-params)
	    (insert
	     (org-babel-trim
	      (org-list-to-generic
	       (cons 'unordered
		     (mapcar
		      (lambda (el) (list nil (if (stringp el) el (format "%S" el))))
		      (if (listp result) result (list result))))
	       '(:splicep nil :istart "- " :iend "\n")))
	     "\n"))
	   ;; assume the result is a table if it's not a string
	   ((proper-list-p result)
	    (goto-char beg)
	    (insert (concat (orgtbl-to-orgtbl
			     (if (or (eq 'hline (car result))
				     (and (listp (car result))
					  (listp (cdr (car result)))))
				 result (list result))
			     '(:fmt (lambda (cell) (format "%s" cell)))) "\n"))
	    (goto-char beg) (when (org-at-table-p) (org-table-align)))
	   ((and (listp result) (not (proper-list-p result)))
	    (insert (format "%s\n" result)))
	   ((member "file" result-params)
	    (when inlinep (goto-char inlinep))
	    (insert result))
	   (t (goto-char beg) (insert result)))
	  (when (proper-list-p result) (goto-char (org-table-end)))
	  (setq end (point-marker))
	  ;; possibly wrap result
	  (cond
	   ((assoc :wrap (nth 2 info))
	    (let ((name (or (cdr (assoc :wrap (nth 2 info))) "RESULTS")))
	      (wrap (concat "#+BEGIN_" name) (concat "#+END_" name))))
	   ((member "html" result-params)
	    (wrap "#+BEGIN_HTML" "#+END_HTML"))
	   ((member "latex" result-params)
	    (wrap "#+BEGIN_LaTeX" "#+END_LaTeX"))
	   ((member "code" result-params)
	    (wrap (format "#+BEGIN_SRC %s%s" (or lang "none") results-switches)
		  "#+END_SRC"))
	   ((member "org" result-params)
	    (wrap "#+BEGIN_ORG" "#+END_ORG"))
	   ((member "raw" result-params)
	    (goto-char beg) (if (org-at-table-p) (org-cycle)))
	   ((member "wrap" result-params)
	    (wrap ":RESULTS:" ":END:"))
	   ((and (not (proper-list-p result))
		 (not (member "file" result-params)))
	    (org-babel-examplize-region beg end results-switches)
	    (setq end (point)))))
	;; possibly indent the results to match the #+results line
	(when (and (not inlinep) (numberp indent) indent (> indent 0)
		   ;; in this case `table-align' does the work for us
		   (not (and (listp result)
			     (member "append" result-params))))
	  (indent-rigidly beg end indent))))
    (if (null result)
	(if (member "value" result-params)
	    (message "Code block returned no value.")
	  (message "Code block produced no output."))
      (message "Code block evaluation complete."))))

(defun org-babel-remove-result (&optional info)
  "Remove the result of the current source block."
  (interactive)
  (let ((location (org-babel-where-is-src-block-result nil info)) start)
    (when location
      (setq start (- location 1))
      (save-excursion
        (goto-char location) (forward-line 1)
        (delete-region start (org-babel-result-end))))))

(defun org-babel-result-end ()
  "Return the point at the end of the current set of results"
  (save-excursion
    (cond
     ((org-at-table-p) (progn (goto-char (org-table-end)) (point)))
     ((org-at-item-p) (let* ((struct (org-list-struct))
			     (prvs (org-list-prevs-alist struct)))
			(org-list-get-list-end (point-at-bol) struct prvs)))
     ((let ((case-fold-search t)) (looking-at "^\\([ \t]*\\):results:"))
      (progn (re-search-forward (concat "^" (match-string 1) ":END:"))
	     (forward-char 1) (point)))
     (t
      (let ((case-fold-search t))
	(if (looking-at (concat "[ \t]*#\\+begin_\\([^ \t\n\r]+\\)"))
	    (progn (re-search-forward (concat "[ \t]*#\\+end_" (match-string 1))
				      nil t)
		   (forward-char 1))
	  (while (looking-at "[ \t]*\\(: \\|\\[\\[\\)")
	    (forward-line 1))))
      (point)))))

(defun org-babel-result-to-file (result &optional description)
  "Convert RESULT into an `org-mode' link with optional DESCRIPTION.
If the `default-directory' is different from the containing
file's directory then expand relative links."
  (when (stringp result)
    (format "[[file:%s]%s]"
	    (if (and default-directory
		     buffer-file-name
		     (not (string= (expand-file-name default-directory)
				   (expand-file-name
				    (file-name-directory buffer-file-name)))))
		(expand-file-name result default-directory)
	      result)
	    (if description (concat "[" description "]") ""))))

(defun org-babel-examplize-region (beg end &optional results-switches)
  "Comment out region using the inline '==' or ': ' org example quote."
  (interactive "*r")
  (flet ((chars-between (b e)
			(not (string-match "^[\\s]*$" (buffer-substring b e)))))
    (if (or (chars-between (save-excursion (goto-char beg) (point-at-bol)) beg)
	    (chars-between end (save-excursion (goto-char end) (point-at-eol))))
	(save-excursion
	  (goto-char beg)
	  (insert (format "=%s=" (prog1 (buffer-substring beg end)
				   (delete-region beg end)))))
      (let ((size (count-lines beg end)))
	(save-excursion
	  (cond ((= size 0))	      ; do nothing for an empty result
		((< size org-babel-min-lines-for-block-output)
		 (goto-char beg)
		 (dotimes (n size)
		   (beginning-of-line 1) (insert ": ") (forward-line 1)))
		(t
		 (goto-char beg)
		 (insert (if results-switches
			     (format "#+begin_example%s\n" results-switches)
			   "#+begin_example\n"))
		 (if (markerp end) (goto-char end) (forward-char (- end beg)))
		 (insert "#+end_example\n"))))))))

(defun org-babel-update-block-body (new-body)
  "Update the body of the current code block to NEW-BODY."
  (if (not (org-babel-where-is-src-block-head))
      (error "not in source block")
    (save-match-data
      (replace-match (concat (org-babel-trim new-body) "\n") nil t nil 5))
    (indent-rigidly (match-beginning 5) (match-end 5) 2)))

(defun org-babel-merge-params (&rest plists)
  "Combine all parameter association lists in PLISTS.
Later elements of PLISTS override the values of previous elements.
This takes into account some special considerations for certain
parameters when merging lists."
  (let ((results-exclusive-groups
	 (mapcar (lambda (group) (mapcar #'symbol-name group))
		 (cdr (assoc 'results org-babel-common-header-args-w-values))))
	(exports-exclusive-groups
	 (mapcar (lambda (group) (mapcar #'symbol-name group))
		 (cdr (assoc 'exports org-babel-common-header-args-w-values))))
	(variable-index 0)
	params results exports tangle noweb cache vars shebang comments padline)
    (flet ((e-merge (exclusive-groups &rest result-params)
             ;; maintain exclusivity of mutually exclusive parameters
             (let (output)
               (mapc (lambda (new-params)
                       (mapc (lambda (new-param)
                               (mapc (lambda (exclusive-group)
                                       (when (member new-param exclusive-group)
                                         (mapcar (lambda (excluded-param)
                                                   (setq output
                                                         (delete
                                                          excluded-param
                                                          output)))
                                                 exclusive-group)))
                                     exclusive-groups)
                               (setq output (org-uniquify
                                             (cons new-param output))))
                             new-params))
                     result-params)
               output)))
      (mapc
       (lambda (plist)
	 (mapc
	  (lambda (pair)
	    (case (car pair)
	      (:var
	       (let ((name (if (listp (cdr pair))
			       (cadr pair)
			     (and (string-match "^\\([^= \f\t\n\r\v]+\\)[ \t]*="
						(cdr pair))
				  (intern (match-string 1 (cdr pair)))))))
		 (if name
		     (setq vars
			   (append
			    (if (member name (mapcar #'car vars))
				(delq nil
				      (mapcar
				       (lambda (p)
					 (unless (equal (car p) name) p))
				       vars))
			      vars)
			    (list (cons name pair))))
		   ;; if no name is given and we already have named variables
		   ;; then assign to named variables in order
		   (if (and vars (nth variable-index vars))
		       (prog1 (setf (cddr (nth variable-index vars))
				    (concat (symbol-name
					     (car (nth variable-index vars)))
					    "=" (cdr pair)))
			 (incf variable-index))
		     (error "variable \"%s\" must be assigned a default value"
			    (cdr pair))))))
	      (:results
	       (setq results (e-merge results-exclusive-groups
				      results
				      (split-string
				       (let ((r (cdr pair)))
					 (if (stringp r) r (eval r)))))))
	      (:file
	       (when (cdr pair)
		 (setq results (e-merge results-exclusive-groups
					results '("file")))
		 (unless (or (member "both" exports)
			     (member "none" exports)
			     (member "code" exports))
		   (setq exports (e-merge exports-exclusive-groups
					  exports '("results"))))
		 (setq params (cons pair (assq-delete-all (car pair) params)))))
	      (:exports
	       (setq exports (e-merge exports-exclusive-groups
				      exports (split-string (cdr pair)))))
	      (:tangle ;; take the latest -- always overwrite
	       (setq tangle (or (list (cdr pair)) tangle)))
	      (:noweb
	       (setq noweb (e-merge
			    '(("yes" "no" "tangle" "no-export"
			       "strip-export" "eval"))
			    noweb
			    (split-string (or (cdr pair) "")))))
	      (:cache
	       (setq cache (e-merge '(("yes" "no")) cache
				    (split-string (or (cdr pair) "")))))
	      (:padline
	       (setq padline (e-merge '(("yes" "no")) padline
				      (split-string (or (cdr pair) "")))))
	      (:shebang ;; take the latest -- always overwrite
	       (setq shebang (or (list (cdr pair)) shebang)))
	      (:comments
	       (setq comments (e-merge '(("yes" "no")) comments
				       (split-string (or (cdr pair) "")))))
	      (t ;; replace: this covers e.g. :session
	       (setq params (cons pair (assq-delete-all (car pair) params))))))
	  plist))
       plists))
    (setq vars (reverse vars))
    (while vars (setq params (cons (cons :var (cddr (pop vars))) params)))
    (mapc
     (lambda (hd)
       (let ((key (intern (concat ":" (symbol-name hd))))
	     (val (eval hd)))
	 (setf params (cons (cons key (mapconcat 'identity val " ")) params))))
     '(results exports tangle noweb padline cache shebang comments))
    params))

(defvar *org-babel-use-quick-and-dirty-noweb-expansion* nil
  "Set to true to use regular expressions to expand noweb references.
This results in much faster noweb reference expansion but does
not properly allow code blocks to inherit the \":noweb-ref\"
header argument from buffer or subtree wide properties.")

(defun org-babel-noweb-p (params context)
  "Check if PARAMS require expansion in CONTEXT.
CONTEXT may be one of :tangle, :export or :eval."
  (flet ((intersect (as bs)
		       (when as
			 (if (member (car as) bs)
			     (car as)
			   (intersect (cdr as) bs)))))
    (intersect (case context
                    (:tangle '("yes" "tangle" "no-export" "strip-export"))
                    (:eval   '("yes" "no-export" "strip-export" "eval"))
                    (:export '("yes")))
                  (split-string (or (cdr (assoc :noweb params)) "")))))

(defun org-babel-expand-noweb-references (&optional info parent-buffer)
  "Expand Noweb references in the body of the current source code block.

For example the following reference would be replaced with the
body of the source-code block named 'example-block'.

<<example-block>>

Note that any text preceding the <<foo>> construct on a line will
be interposed between the lines of the replacement text.  So for
example if <<foo>> is placed behind a comment, then the entire
replacement text will also be commented.

This function must be called from inside of the buffer containing
the source-code block which holds BODY.

In addition the following syntax can be used to insert the
results of evaluating the source-code block named 'example-block'.

<<example-block()>>

Any optional arguments can be passed to example-block by placing
the arguments inside the parenthesis following the convention
defined by `org-babel-lob'.  For example

<<example-block(a=9)>>

would set the value of argument \"a\" equal to \"9\".  Note that
these arguments are not evaluated in the current source-code
block but are passed literally to the \"example-block\"."
  (let* ((parent-buffer (or parent-buffer (current-buffer)))
         (info (or info (org-babel-get-src-block-info)))
         (lang (nth 0 info))
         (body (nth 1 info))
	 (comment (string= "noweb" (cdr (assoc :comments (nth 2 info)))))
	 (rx-prefix (concat "\\(" org-babel-src-name-regexp "\\|"
			    ":noweb-ref[ \t]+" "\\)"))
         (new-body "") index source-name evaluate prefix blocks-in-buffer)
    (flet ((nb-add (text) (setq new-body (concat new-body text)))
	   (c-wrap (text)
		   (with-temp-buffer
		     (funcall (intern (concat lang "-mode")))
		     (comment-region (point) (progn (insert text) (point)))
		     (org-babel-trim (buffer-string)))))
      (with-temp-buffer
        (insert body) (goto-char (point-min))
        (setq index (point))
        (while (and (re-search-forward (org-babel-noweb-wrap) nil t))
          (save-match-data (setf source-name (match-string 1)))
          (save-match-data (setq evaluate (string-match "\(.*\)" source-name)))
          (save-match-data
            (setq prefix
                  (buffer-substring (match-beginning 0)
                                    (save-excursion
                                      (beginning-of-line 1) (point)))))
          ;; add interval to new-body (removing noweb reference)
          (goto-char (match-beginning 0))
          (nb-add (buffer-substring index (point)))
          (goto-char (match-end 0))
          (setq index (point))
          (nb-add
	   (with-current-buffer parent-buffer
	     (save-restriction
	       (widen)
	     (mapconcat ;; interpose PREFIX between every line
	      #'identity
	      (split-string
	       (if evaluate
		   (let ((raw (org-babel-ref-resolve source-name)))
		     (if (stringp raw) raw (format "%S" raw)))
		 (or
		  ;; retrieve from the library of babel
		  (nth 2 (assoc (intern source-name)
				org-babel-library-of-babel))
		  ;; return the contents of headlines literally
		  (save-excursion
		    (when (org-babel-ref-goto-headline-id source-name)
		      (org-babel-ref-headline-body)))
		  ;; find the expansion of reference in this buffer
		  (let ((rx (concat rx-prefix source-name "[ \t\n]"))
			expansion)
		    (save-excursion
		      (goto-char (point-min))
		      (if *org-babel-use-quick-and-dirty-noweb-expansion*
			  (while (re-search-forward rx nil t)
			    (let* ((i (org-babel-get-src-block-info 'light))
				   (body (org-babel-expand-noweb-references i))
				   (sep (or (cdr (assoc :noweb-sep (nth 2 i)))
					    "\n"))
				   (full (if comment
					     ((lambda (cs)
						(concat (c-wrap (car cs)) "\n"
							body "\n"
							(c-wrap (cadr cs))))
					      (org-babel-tangle-comment-links i))
					   body)))
			      (setq expansion (cons sep (cons full expansion)))))
			(org-babel-map-src-blocks nil
			  (let ((i (org-babel-get-src-block-info 'light)))
			    (when (equal (or (cdr (assoc :noweb-ref (nth 2 i)))
					     (nth 4 i))
					 source-name)
			      (let* ((body (org-babel-expand-noweb-references i))
				     (sep (or (cdr (assoc :noweb-sep (nth 2 i)))
					      "\n"))
				     (full (if comment
					       ((lambda (cs)
						  (concat (c-wrap (car cs)) "\n"
							  body "\n"
							  (c-wrap (cadr cs))))
						(org-babel-tangle-comment-links i))
					     body)))
				(setq expansion
				      (cons sep (cons full expansion)))))))))
		    (and expansion
			 (mapconcat #'identity (nreverse (cdr expansion)) "")))
		  ;; possibly raise an error if named block doesn't exist
		  (if (member lang org-babel-noweb-error-langs)
		      (error "%s" (concat
				   (org-babel-noweb-wrap source-name)
				   "could not be resolved (see "
				   "`org-babel-noweb-error-langs')"))
		    "")))
	       "[\n\r]") (concat "\n" prefix))))))
        (nb-add (buffer-substring index (point-max)))))
    new-body))

(defun org-babel-clean-text-properties (text)
  "Strip all properties from text return."
  (when text
    (set-text-properties 0 (length text) nil text) text))

(defun org-babel-strip-protective-commas (body &optional lang)
  "Strip protective commas from bodies of source blocks."
  (with-temp-buffer
    (insert body)
    (if (and lang (string= lang "org"))
	(progn (goto-char (point-min))
	       (while (re-search-forward "^[ \t]*\\(,\\)" nil t)
		 (replace-match "" nil nil nil 1)))
      (org-strip-protective-commas (point-min) (point-max)))
    (buffer-string)))

(defun org-babel-script-escape (str &optional force)
  "Safely convert tables into elisp lists."
  (let (in-single in-double out)
    ((lambda (escaped) (condition-case nil (org-babel-read escaped) (error escaped)))
     (if (or force
	     (and (stringp str)
		  (> (length str) 2)
		  (or (and (string-equal "[" (substring str 0 1))
			   (string-equal "]" (substring str -1)))
		      (and (string-equal "{" (substring str 0 1))
			   (string-equal "}" (substring str -1)))
		      (and (string-equal "(" (substring str 0 1))
			   (string-equal ")" (substring str -1))))))
	 (org-babel-read
	  (concat
	   "'"
	   (progn
	     (mapc
	      (lambda (ch)
		(setq
		 out
		 (case ch
		   (91 (if (or in-double in-single) ; [
			   (cons 91 out)
			 (cons 40 out)))
		   (93 (if (or in-double in-single) ; ]
			   (cons 93 out)
			 (cons 41 out)))
		   (123 (if (or in-double in-single) ; {
			    (cons 123 out)
			  (cons 40 out)))
		   (125 (if (or in-double in-single) ; }
			    (cons 125 out)
			  (cons 41 out)))
		   (44 (if (or in-double in-single) ; ,
			   (cons 44 out) (cons 32 out)))
		   (39 (if in-double	; '
			   (cons 39 out)
			 (setq in-single (not in-single)) (cons 34 out)))
		   (34 (if in-single	; "
			   (append (list 34 32) out)
			 (setq in-double (not in-double)) (cons 34 out)))
		   (t  (cons ch out)))))
	      (string-to-list str))
	     (apply #'string (reverse out)))))
       str))))

(defun org-babel-read (cell &optional inhibit-lisp-eval)
  "Convert the string value of CELL to a number if appropriate.
Otherwise if cell looks like lisp (meaning it starts with a
\"(\", \"'\", \"`\" or a \"[\") then read it as lisp, otherwise
return it unmodified as a string.  Optional argument NO-LISP-EVAL
inhibits lisp evaluation for situations in which is it not
appropriate."
  (if (and (stringp cell) (not (equal cell "")))
      (or (org-babel-number-p cell)
          (if (and (not inhibit-lisp-eval)
		   (member (substring cell 0 1) '("(" "'" "`" "[")))
              (eval (read cell))
            (if (string= (substring cell 0 1) "\"")
		(read cell)
	      (progn (set-text-properties 0 (length cell) nil cell) cell))))
    cell))

(defun org-babel-number-p (string)
  "If STRING represents a number return its value."
  (if (and (string-match "^-?[0-9]*\\.?[0-9]*$" string)
           (= (length (substring string (match-beginning 0)
				 (match-end 0)))
	      (length string)))
      (string-to-number string)))

(defun org-babel-import-elisp-from-file (file-name &optional separator)
  "Read the results located at FILE-NAME into an elisp table.
If the table is trivial, then return it as a scalar."
  (let (result)
    (save-window-excursion
      (with-temp-buffer
	(condition-case nil
	    (progn
	      (org-table-import file-name separator)
	      (delete-file file-name)
	      (setq result (mapcar (lambda (row)
				     (mapcar #'org-babel-string-read row))
				   (org-table-to-lisp))))
	  (error nil)))
      (if (null (cdr result)) ;; if result is trivial vector, then scalarize it
	  (if (consp (car result))
	      (if (null (cdr (car result)))
		  (caar result)
		result)
	    (car result))
	result))))

(defun org-babel-string-read (cell)
  "Strip nested \"s from around strings."
  (org-babel-read (or (and (stringp cell)
                           (string-match "\\\"\\(.+\\)\\\"" cell)
                           (match-string 1 cell))
                      cell)))

(defun org-babel-reverse-string (string)
  "Return the reverse of STRING."
  (apply 'string (reverse (string-to-list string))))

(defun org-babel-chomp (string &optional regexp)
  "Strip trailing spaces and carriage returns from STRING.
Default regexp used is \"[ \f\t\n\r\v]\" but can be
overwritten by specifying a regexp as a second argument."
  (let ((regexp (or regexp "[ \f\t\n\r\v]")))
    (while (and (> (length string) 0)
                (string-match regexp (substring string -1)))
      (setq string (substring string 0 -1)))
    string))

(defun org-babel-trim (string &optional regexp)
  "Strip leading and trailing spaces and carriage returns from STRING.
Like `org-babel-chomp' only it runs on both the front and back
of the string."
  (org-babel-chomp (org-babel-reverse-string
                    (org-babel-chomp (org-babel-reverse-string string) regexp))
                   regexp))

(defvar org-babel-org-babel-call-process-region-original nil)
(defun org-babel-tramp-handle-call-process-region
  (start end program &optional delete buffer display &rest args)
  "Use tramp to handle call-process-region.
Fixes a bug in `tramp-handle-call-process-region'."
  (if (and (featurep 'tramp) (file-remote-p default-directory))
      (let ((tmpfile (tramp-compat-make-temp-file "")))
	(write-region start end tmpfile)
	(when delete (delete-region start end))
	(unwind-protect
	    ;;	(apply 'call-process program tmpfile buffer display args)
            ;; bug in tramp
	    (apply 'process-file program tmpfile buffer display args)
	  (delete-file tmpfile)))
    ;; org-babel-call-process-region-original is the original emacs
    ;; definition. It is in scope from the let binding in
    ;; org-babel-execute-src-block
    (apply org-babel-call-process-region-original
           start end program delete buffer display args)))

(defun org-babel-local-file-name (file)
  "Return the local name component of FILE."
  (if (file-remote-p file)
      (let (localname)
	(with-parsed-tramp-file-name file nil
	  localname))
    file))

(defun org-babel-process-file-name (name &optional no-quote-p)
  "Prepare NAME to be used in an external process.
If NAME specifies a remote location, the remote portion of the
name is removed, since in that case the process will be executing
remotely. The file name is then processed by
`expand-file-name'. Unless second argument NO-QUOTE-P is non-nil,
the file name is additionally processed by
`shell-quote-argument'"
  ((lambda (f) (if no-quote-p f (shell-quote-argument f)))
   (expand-file-name (org-babel-local-file-name name))))

(defvar org-babel-temporary-directory)
(unless (or noninteractive (boundp 'org-babel-temporary-directory))
  (defvar org-babel-temporary-directory
    (or (and (boundp 'org-babel-temporary-directory)
	     (file-exists-p org-babel-temporary-directory)
	     org-babel-temporary-directory)
	(make-temp-file "babel-" t))
    "Directory to hold temporary files created to execute code blocks.
Used by `org-babel-temp-file'.  This directory will be removed on
Emacs shutdown."))

(defun org-babel-temp-file (prefix &optional suffix)
  "Create a temporary file in the `org-babel-temporary-directory'.
Passes PREFIX and SUFFIX directly to `make-temp-file' with the
value of `temporary-file-directory' temporarily set to the value
of `org-babel-temporary-directory'."
  (if (file-remote-p default-directory)
      (make-temp-file
       (concat (file-remote-p default-directory)
	       (expand-file-name
		prefix temporary-file-directory)
	       nil suffix))
    (let ((temporary-file-directory
	   (or (and (boundp 'org-babel-temporary-directory)
		    (file-exists-p org-babel-temporary-directory)
		    org-babel-temporary-directory)
	       temporary-file-directory)))
      (make-temp-file prefix nil suffix))))

(defun org-babel-remove-temporary-directory ()
  "Remove `org-babel-temporary-directory' on Emacs shutdown."
  (when (and (boundp 'org-babel-temporary-directory)
	     (file-exists-p org-babel-temporary-directory))
    ;; taken from `delete-directory' in files.el
    (condition-case nil
	(progn
	  (mapc (lambda (file)
		  ;; This test is equivalent to
		  ;; (and (file-directory-p fn) (not (file-symlink-p fn)))
		  ;; but more efficient
		  (if (eq t (car (file-attributes file)))
		      (delete-directory file)
		    (delete-file file)))
		;; We do not want to delete "." and "..".
		(directory-files org-babel-temporary-directory 'full
				 "^\\([^.]\\|\\.\\([^.]\\|\\..\\)\\).*"))
	  (delete-directory org-babel-temporary-directory))
      (error
       (message "Failed to remove temporary Org-babel directory %s"
		(if (boundp 'org-babel-temporary-directory)
		    org-babel-temporary-directory
		  "[directory not defined]"))))))

(add-hook 'kill-emacs-hook 'org-babel-remove-temporary-directory)

(provide 'ob)



;;; ob.el ends here<|MERGE_RESOLUTION|>--- conflicted
+++ resolved
@@ -1572,32 +1572,18 @@
 Return the location of the result named NAME in the current
 buffer or nil if no such result exists."
   (save-excursion
-<<<<<<< HEAD
     (let ((case-fold-search t))
       (goto-char (or point (point-min)))
       (catch 'is-a-code-block
 	(when (re-search-forward
 	       (concat org-babel-result-regexp
-		       "[ \t]" (regexp-quote name) "[ \t\n\f\v\r]+") nil t)
+		       "[ \t]" (regexp-quote name) "[ \t]*[\n\f\v\r]") nil t)
 	  (when (and (string= "name" (downcase (match-string 1)))
 		     (or (beginning-of-line 1)
 			 (looking-at org-babel-src-block-regexp)
 			 (looking-at org-babel-multi-line-header-regexp)))
 	    (throw 'is-a-code-block (org-babel-find-named-result name (point))))
 	  (beginning-of-line 0) (point))))))
-=======
-    (goto-char (or point (point-min)))
-    (catch 'is-a-code-block
-      (when (re-search-forward
-	     (concat org-babel-result-regexp
-		     "[ \t]" (regexp-quote name) "[ \t]*[\n\f\v\r]") nil t)
-	(when (and (string= "name" (downcase (match-string 1)))
-		   (or (beginning-of-line 1)
-		       (looking-at org-babel-src-block-regexp)
-		       (looking-at org-babel-multi-line-header-regexp)))
-	  (throw 'is-a-code-block (org-babel-find-named-result name (point))))
-	(beginning-of-line 0) (point)))))
->>>>>>> 604a55ed
 
 (defun org-babel-result-names (&optional file)
   "Returns the names of results in FILE or the current buffer."
